--- conflicted
+++ resolved
@@ -14,24 +14,6 @@
       "trigger_comment_regex": "(run\\W+elasticsearch-ci.+)|(^\\s*((buildkite|@elastic(search)?machine)\\s*)?test\\s+this(\\s+please)?)",
       "cancel_intermediate_builds": true,
       "cancel_intermediate_builds_on_comment": false
-<<<<<<< HEAD
-    },
-    {
-      "enabled": false,
-      "pipeline_slug": "elasticsearch-multi-project-pull-request-check-serverless-submodule",
-      "allow_org_users": true,
-      "allowed_repo_permissions": [
-        "admin",
-        "write"
-      ],
-      "set_commit_status": false,
-      "build_on_commit": true,
-      "build_on_comment": false,
-      "labels": [
-        "test-update-serverless"
-      ]
-=======
->>>>>>> 4d6c3cac
     }
   ]
 }