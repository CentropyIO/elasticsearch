--- conflicted
+++ resolved
@@ -96,11 +96,7 @@
     void execute() throws Exception {
         final String writeConsistencyFailure = checkWriteConsistency ? checkWriteConsistency() : null;
         final ShardRouting primaryRouting = primary.routingEntry();
-<<<<<<< HEAD
-        final ShardId shardId = primaryRouting.shardId();
-=======
         final ShardId primaryId = primaryRouting.shardId();
->>>>>>> be168f52
         if (writeConsistencyFailure != null) {
             finishAsFailed(new UnavailableShardsException(primaryId,
                 "{} Timeout: [{}], request: [{}]", writeConsistencyFailure, request.timeout(), request));
@@ -108,18 +104,10 @@
         }
 
         totalShards.incrementAndGet();
-<<<<<<< HEAD
         pendingShards.incrementAndGet(); // increase by 1 until we finish all primary coordination
-        Tuple<Response, ReplicaRequest> primaryResponse = primary.perform(request);
-        successfulShards.incrementAndGet(); // mark primary as successful
+        primaryResult = primary.perform(request);
         primary.updateLocalCheckpointForShard(primaryRouting.allocationId().getId(), primary.localCheckpoint());
-        finalResponse = primaryResponse.v1();
-        ReplicaRequest replicaRequest = primaryResponse.v2();
-=======
-        pendingShards.incrementAndGet();
-        primaryResult = primary.perform(request);
         final ReplicaRequest replicaRequest = primaryResult.replicaRequest();
->>>>>>> be168f52
         assert replicaRequest.primaryTerm() > 0 : "replicaRequest doesn't have a primary term";
         if (logger.isTraceEnabled()) {
             logger.trace("[{}] op [{}] completed on primary for request [{}]", primaryId, opType, request);
@@ -128,13 +116,8 @@
         // we have to make sure that every operation indexed into the primary after recovery start will also be replicated
         // to the recovery target. If we use an old cluster state, we may miss a relocation that has started since then.
         // If the index gets deleted after primary operation, we skip replication
-<<<<<<< HEAD
-        List<ShardRouting> shards = getShards(shardId, clusterStateSupplier.get());
-        final String localNodeId = primaryRouting.currentNodeId();
-=======
         final List<ShardRouting> shards = getShards(primaryId, clusterStateSupplier.get());
         final String localNodeId = primary.routingEntry().currentNodeId();
->>>>>>> be168f52
         for (final ShardRouting shard : shards) {
             if (executeOnReplicas == false || shard.unassigned()) {
                 if (shard.primary() == false) {
@@ -152,7 +135,7 @@
             }
         }
 
-        successfulShards.incrementAndGet();
+        successfulShards.incrementAndGet(); // mark primary as successful
         decPendingAndFinishIfNeeded();
     }
 
@@ -357,12 +340,8 @@
 
         /**
          * performs the the given request on the specified replica
-<<<<<<< HEAD
-         * @param replica {@link ShardRouting} of the shard this request should be executed on
-=======
          *
          * @param replica        {@link ShardRouting} of the shard this request should be executed on
->>>>>>> be168f52
          * @param replicaRequest operation to peform
          * @param listener       a callback to call once the operation has been complicated, either successfully or with an error.
          */
