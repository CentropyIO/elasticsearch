/*
 * Licensed to Elasticsearch under one or more contributor
 * license agreements. See the NOTICE file distributed with
 * this work for additional information regarding copyright
 * ownership. Elasticsearch licenses this file to you under
 * the Apache License, Version 2.0 (the "License"); you may
 * not use this file except in compliance with the License.
 * You may obtain a copy of the License at
 *
 *    http://www.apache.org/licenses/LICENSE-2.0
 *
 * Unless required by applicable law or agreed to in writing,
 * software distributed under the License is distributed on an
 * "AS IS" BASIS, WITHOUT WARRANTIES OR CONDITIONS OF ANY
 * KIND, either express or implied.  See the License for the
 * specific language governing permissions and limitations
 * under the License.
 */
package org.elasticsearch.common.settings;

import org.elasticsearch.common.collect.Tuple;
import org.elasticsearch.common.settings.Setting.SettingsProperty;
import org.elasticsearch.common.unit.ByteSizeValue;
import org.elasticsearch.common.unit.TimeValue;
import org.elasticsearch.test.ESTestCase;

import java.util.Arrays;
import java.util.Collections;
import java.util.List;
import java.util.Map;
import java.util.concurrent.atomic.AtomicReference;
import java.util.function.Function;

import static org.hamcrest.Matchers.containsString;
import static org.hamcrest.Matchers.is;

public class SettingTests extends ESTestCase {


    public void testGet() {
        Setting<Boolean> booleanSetting = Setting.boolSetting("foo.bar", false, SettingsProperty.Dynamic, SettingsProperty.ClusterScope);
        assertFalse(booleanSetting.get(Settings.EMPTY));
        assertFalse(booleanSetting.get(Settings.builder().put("foo.bar", false).build()));
        assertTrue(booleanSetting.get(Settings.builder().put("foo.bar", true).build()));
    }

    public void testByteSize() {
        Setting<ByteSizeValue> byteSizeValueSetting =
            Setting.byteSizeSetting("a.byte.size", new ByteSizeValue(1024), SettingsProperty.Dynamic, SettingsProperty.ClusterScope);
        assertFalse(byteSizeValueSetting.isGroupSetting());
        ByteSizeValue byteSizeValue = byteSizeValueSetting.get(Settings.EMPTY);
        assertEquals(byteSizeValue.bytes(), 1024);

        byteSizeValueSetting = Setting.byteSizeSetting("a.byte.size", s -> "2048b", SettingsProperty.Dynamic, SettingsProperty.ClusterScope);
        byteSizeValue = byteSizeValueSetting.get(Settings.EMPTY);
        assertEquals(byteSizeValue.bytes(), 2048);


        AtomicReference<ByteSizeValue> value = new AtomicReference<>(null);
        ClusterSettings.SettingUpdater<ByteSizeValue> settingUpdater = byteSizeValueSetting.newUpdater(value::set, logger);
        try {
            settingUpdater.apply(Settings.builder().put("a.byte.size", 12).build(), Settings.EMPTY);
            fail("no unit");
        } catch (IllegalArgumentException ex) {
            assertEquals("failed to parse setting [a.byte.size] with value [12] as a size in bytes: unit is missing or unrecognized", ex.getMessage());
        }

        assertTrue(settingUpdater.apply(Settings.builder().put("a.byte.size", "12b").build(), Settings.EMPTY));
        assertEquals(new ByteSizeValue(12), value.get());
    }

    public void testSimpleUpdate() {
        Setting<Boolean> booleanSetting = Setting.boolSetting("foo.bar", false, SettingsProperty.Dynamic, SettingsProperty.ClusterScope);
        AtomicReference<Boolean> atomicBoolean = new AtomicReference<>(null);
        ClusterSettings.SettingUpdater<Boolean> settingUpdater = booleanSetting.newUpdater(atomicBoolean::set, logger);
        Settings build = Settings.builder().put("foo.bar", false).build();
        settingUpdater.apply(build, Settings.EMPTY);
        assertNull(atomicBoolean.get());
        build = Settings.builder().put("foo.bar", true).build();
        settingUpdater.apply(build, Settings.EMPTY);
        assertTrue(atomicBoolean.get());

        // try update bogus value
        build = Settings.builder().put("foo.bar", "I am not a boolean").build();
        try {
            settingUpdater.apply(build, Settings.EMPTY);
            fail("not a boolean");
        } catch (IllegalArgumentException ex) {
            assertEquals("Failed to parse value [I am not a boolean] cannot be parsed to boolean [ true/1/on/yes OR false/0/off/no ]", ex.getMessage());
        }
    }

    public void testUpdateNotDynamic() {
        Setting<Boolean> booleanSetting = Setting.boolSetting("foo.bar", false, SettingsProperty.ClusterScope);
        assertFalse(booleanSetting.isGroupSetting());
        AtomicReference<Boolean> atomicBoolean = new AtomicReference<>(null);
        try {
            booleanSetting.newUpdater(atomicBoolean::set, logger);
            fail("not dynamic");
        } catch (IllegalStateException ex) {
            assertEquals("setting [foo.bar] is not dynamic", ex.getMessage());
        }
    }

    public void testUpdaterIsIsolated() {
        Setting<Boolean> booleanSetting = Setting.boolSetting("foo.bar", false, SettingsProperty.Dynamic, SettingsProperty.ClusterScope);
        AtomicReference<Boolean> ab1 = new AtomicReference<>(null);
        AtomicReference<Boolean> ab2 = new AtomicReference<>(null);
        ClusterSettings.SettingUpdater<Boolean> settingUpdater = booleanSetting.newUpdater(ab1::set, logger);
        settingUpdater.apply(Settings.builder().put("foo.bar", true).build(), Settings.EMPTY);
        assertTrue(ab1.get());
        assertNull(ab2.get());
    }

    public void testDefault() {
        TimeValue defautlValue = TimeValue.timeValueMillis(randomIntBetween(0, 1000000));
        Setting<TimeValue> setting =
            Setting.positiveTimeSetting("my.time.value", defautlValue, SettingsProperty.ClusterScope);
        assertFalse(setting.isGroupSetting());
        String aDefault = setting.getDefaultRaw(Settings.EMPTY);
        assertEquals(defautlValue.millis() + "ms", aDefault);
        assertEquals(defautlValue.millis(), setting.get(Settings.EMPTY).millis());
        assertEquals(defautlValue, setting.getDefault(Settings.EMPTY));

        Setting<String> secondaryDefault =
            new Setting<>("foo.bar", (s) -> s.get("old.foo.bar", "some_default"), Function.identity(), SettingsProperty.ClusterScope);
        assertEquals("some_default", secondaryDefault.get(Settings.EMPTY));
        assertEquals("42", secondaryDefault.get(Settings.builder().put("old.foo.bar", 42).build()));
        Setting<String> secondaryDefaultViaSettings =
            new Setting<>("foo.bar", secondaryDefault, Function.identity(), SettingsProperty.ClusterScope);
        assertEquals("some_default", secondaryDefaultViaSettings.get(Settings.EMPTY));
        assertEquals("42", secondaryDefaultViaSettings.get(Settings.builder().put("old.foo.bar", 42).build()));
    }

    public void testComplexType() {
        AtomicReference<ComplexType> ref = new AtomicReference<>(null);
        Setting<ComplexType> setting = new Setting<>("foo.bar", (s) -> "", (s) -> new ComplexType(s),
            SettingsProperty.Dynamic, SettingsProperty.ClusterScope);
        assertFalse(setting.isGroupSetting());
        ref.set(setting.get(Settings.EMPTY));
        ComplexType type = ref.get();
        ClusterSettings.SettingUpdater<ComplexType> settingUpdater = setting.newUpdater(ref::set, logger);
        assertFalse(settingUpdater.apply(Settings.EMPTY, Settings.EMPTY));
        assertSame("no update - type has not changed", type, ref.get());

        // change from default
        assertTrue(settingUpdater.apply(Settings.builder().put("foo.bar", "2").build(), Settings.EMPTY));
        assertNotSame("update - type has changed", type, ref.get());
        assertEquals("2", ref.get().foo);


        // change back to default...
        assertTrue(settingUpdater.apply(Settings.EMPTY, Settings.builder().put("foo.bar", "2").build()));
        assertNotSame("update - type has changed", type, ref.get());
        assertEquals("", ref.get().foo);
    }

    public void testType() {
        Setting<Integer> integerSetting = Setting.intSetting("foo.int.bar", 1, SettingsProperty.Dynamic, SettingsProperty.ClusterScope);
        assertThat(integerSetting.hasClusterScope(), is(true));
        assertThat(integerSetting.hasIndexScope(), is(false));
        assertThat(integerSetting.hasNodeScope(), is(false));
        integerSetting = Setting.intSetting("foo.int.bar", 1, SettingsProperty.Dynamic, SettingsProperty.IndexScope);
        assertThat(integerSetting.hasIndexScope(), is(true));
        assertThat(integerSetting.hasClusterScope(), is(false));
        assertThat(integerSetting.hasNodeScope(), is(false));
    }

    public void testGroups() {
        AtomicReference<Settings> ref = new AtomicReference<>(null);
        Setting<Settings> setting = Setting.groupSetting("foo.bar.", SettingsProperty.Dynamic, SettingsProperty.ClusterScope);
        assertTrue(setting.isGroupSetting());
        ClusterSettings.SettingUpdater<Settings> settingUpdater = setting.newUpdater(ref::set, logger);

        Settings currentInput = Settings.builder().put("foo.bar.1.value", "1").put("foo.bar.2.value", "2").put("foo.bar.3.value", "3").build();
        Settings previousInput = Settings.EMPTY;
        assertTrue(settingUpdater.apply(currentInput, previousInput));
        assertNotNull(ref.get());
        Settings settings = ref.get();
        Map<String, Settings> asMap = settings.getAsGroups();
        assertEquals(3, asMap.size());
        assertEquals(asMap.get("1").get("value"), "1");
        assertEquals(asMap.get("2").get("value"), "2");
        assertEquals(asMap.get("3").get("value"), "3");

        previousInput = currentInput;
        currentInput = Settings.builder().put("foo.bar.1.value", "1").put("foo.bar.2.value", "2").put("foo.bar.3.value", "3").build();
        Settings current = ref.get();
        assertFalse(settingUpdater.apply(currentInput, previousInput));
        assertSame(current, ref.get());

        previousInput = currentInput;
        currentInput = Settings.builder().put("foo.bar.1.value", "1").put("foo.bar.2.value", "2").build();
        // now update and check that we got it
        assertTrue(settingUpdater.apply(currentInput, previousInput));
        assertNotSame(current, ref.get());

        asMap = ref.get().getAsGroups();
        assertEquals(2, asMap.size());
        assertEquals(asMap.get("1").get("value"), "1");
        assertEquals(asMap.get("2").get("value"), "2");

        previousInput = currentInput;
        currentInput = Settings.builder().put("foo.bar.1.value", "1").put("foo.bar.2.value", "4").build();
        // now update and check that we got it
        assertTrue(settingUpdater.apply(currentInput, previousInput));
        assertNotSame(current, ref.get());

        asMap = ref.get().getAsGroups();
        assertEquals(2, asMap.size());
        assertEquals(asMap.get("1").get("value"), "1");
        assertEquals(asMap.get("2").get("value"), "4");

        assertTrue(setting.match("foo.bar.baz"));
        assertFalse(setting.match("foo.baz.bar"));

        ClusterSettings.SettingUpdater<Settings> predicateSettingUpdater = setting.newUpdater(ref::set, logger,(s) -> assertFalse(true));
        try {
            predicateSettingUpdater.apply(Settings.builder().put("foo.bar.1.value", "1").put("foo.bar.2.value", "2").build(), Settings.EMPTY);
            fail("not accepted");
        } catch (IllegalArgumentException ex) {
            assertEquals(ex.getMessage(), "illegal value can't update [foo.bar.] from [{}] to [{1.value=1, 2.value=2}]");
        }
    }

    public static class ComplexType {

        final String foo;

        public ComplexType(String foo) {
            this.foo = foo;
        }
    }

    public static class Composite {

        private Integer b;
        private Integer a;

        public void set(Integer a, Integer b) {
            this.a = a;
            this.b = b;
        }
    }


    public void testComposite() {
        Composite c = new Composite();
        Setting<Integer> a = Setting.intSetting("foo.int.bar.a", 1, SettingsProperty.Dynamic, SettingsProperty.ClusterScope);
        Setting<Integer> b = Setting.intSetting("foo.int.bar.b", 1, SettingsProperty.Dynamic, SettingsProperty.ClusterScope);
        ClusterSettings.SettingUpdater<Tuple<Integer, Integer>> settingUpdater = Setting.compoundUpdater(c::set, a, b, logger);
        assertFalse(settingUpdater.apply(Settings.EMPTY, Settings.EMPTY));
        assertNull(c.a);
        assertNull(c.b);

        Settings build = Settings.builder().put("foo.int.bar.a", 2).build();
        assertTrue(settingUpdater.apply(build, Settings.EMPTY));
        assertEquals(2, c.a.intValue());
        assertEquals(1, c.b.intValue());

        Integer aValue = c.a;
        assertFalse(settingUpdater.apply(build, build));
        assertSame(aValue, c.a);
        Settings previous = build;
        build = Settings.builder().put("foo.int.bar.a", 2).put("foo.int.bar.b", 5).build();
        assertTrue(settingUpdater.apply(build, previous));
        assertEquals(2, c.a.intValue());
        assertEquals(5, c.b.intValue());

        // reset to default
        assertTrue(settingUpdater.apply(Settings.EMPTY, build));
        assertEquals(1, c.a.intValue());
        assertEquals(1, c.b.intValue());

    }

    public void testListSettings() {
        Setting<List<String>> listSetting = Setting.listSetting("foo.bar", Arrays.asList("foo,bar"), (s) -> s.toString(),
            SettingsProperty.Dynamic, SettingsProperty.ClusterScope);
        List<String> value = listSetting.get(Settings.EMPTY);
        assertEquals(1, value.size());
        assertEquals("foo,bar", value.get(0));

        List<String> input = Arrays.asList("test", "test1, test2", "test", ",,,,");
        Settings.Builder builder = Settings.builder().putArray("foo.bar", input.toArray(new String[0]));
        value = listSetting.get(builder.build());
        assertEquals(input.size(), value.size());
        assertArrayEquals(value.toArray(new String[0]), input.toArray(new String[0]));

        // try to parse this really annoying format
        builder = Settings.builder();
        for (int i = 0; i < input.size(); i++) {
            builder.put("foo.bar." + i, input.get(i));
        }
        value = listSetting.get(builder.build());
        assertEquals(input.size(), value.size());
        assertArrayEquals(value.toArray(new String[0]), input.toArray(new String[0]));

        AtomicReference<List<String>> ref = new AtomicReference<>();
        AbstractScopedSettings.SettingUpdater<List<String>> settingUpdater = listSetting.newUpdater(ref::set, logger);
        assertTrue(settingUpdater.hasChanged(builder.build(), Settings.EMPTY));
        settingUpdater.apply(builder.build(), Settings.EMPTY);
        assertEquals(input.size(), ref.get().size());
        assertArrayEquals(ref.get().toArray(new String[0]), input.toArray(new String[0]));

        settingUpdater.apply(Settings.builder().putArray("foo.bar", "123").build(), builder.build());
        assertEquals(1, ref.get().size());
        assertArrayEquals(ref.get().toArray(new String[0]), new String[] {"123"});

        settingUpdater.apply(Settings.builder().put("foo.bar", "1,2,3").build(), Settings.builder().putArray("foo.bar", "123").build());
        assertEquals(3, ref.get().size());
        assertArrayEquals(ref.get().toArray(new String[0]), new String[] {"1", "2", "3"});

        settingUpdater.apply(Settings.EMPTY, Settings.builder().put("foo.bar", "1,2,3").build());
        assertEquals(1, ref.get().size());
        assertEquals("foo,bar", ref.get().get(0));

        Setting<List<Integer>> otherSettings = Setting.listSetting("foo.bar", Collections.emptyList(), Integer::parseInt,
            SettingsProperty.Dynamic, SettingsProperty.ClusterScope);
        List<Integer> defaultValue = otherSettings.get(Settings.EMPTY);
        assertEquals(0, defaultValue.size());
        List<Integer> intValues = otherSettings.get(Settings.builder().put("foo.bar", "0,1,2,3").build());
        assertEquals(4, intValues.size());
        for (int i = 0; i < intValues.size(); i++) {
            assertEquals(i, intValues.get(i).intValue());
        }

        Setting<List<String>> settingWithFallback = Setting.listSetting("foo.baz", listSetting, Function.identity(),
            SettingsProperty.Dynamic, SettingsProperty.ClusterScope);
        value = settingWithFallback.get(Settings.EMPTY);
        assertEquals(1, value.size());
        assertEquals("foo,bar", value.get(0));

        value = settingWithFallback.get(Settings.builder().putArray("foo.bar", "1", "2").build());
        assertEquals(2, value.size());
        assertEquals("1", value.get(0));
        assertEquals("2", value.get(1));

        value = settingWithFallback.get(Settings.builder().putArray("foo.baz", "3", "4").build());
        assertEquals(2, value.size());
        assertEquals("3", value.get(0));
        assertEquals("4", value.get(1));

        value = settingWithFallback.get(Settings.builder().putArray("foo.baz", "3", "4").putArray("foo.bar", "1", "2").build());
        assertEquals(2, value.size());
        assertEquals("3", value.get(0));
        assertEquals("4", value.get(1));
    }

    public void testListSettingAcceptsNumberSyntax() {
        Setting<List<String>> listSetting = Setting.listSetting("foo.bar", Arrays.asList("foo,bar"), (s) -> s.toString(),
            SettingsProperty.Dynamic, SettingsProperty.ClusterScope);
        List<String> input = Arrays.asList("test", "test1, test2", "test", ",,,,");
        Settings.Builder builder = Settings.builder().putArray("foo.bar", input.toArray(new String[0]));
        // try to parse this really annoying format
        for (String key : builder.internalMap().keySet()) {
            assertTrue("key: " + key + " doesn't match", listSetting.match(key));
        }
        builder = Settings.builder().put("foo.bar", "1,2,3");
        for (String key : builder.internalMap().keySet()) {
            assertTrue("key: " + key + " doesn't match", listSetting.match(key));
        }
        assertFalse(listSetting.match("foo_bar"));
        assertFalse(listSetting.match("foo_bar.1"));
        assertTrue(listSetting.match("foo.bar"));
        assertTrue(listSetting.match("foo.bar." + randomIntBetween(0,10000)));
    }

<<<<<<< HEAD
    public void testDynamicKeySetting() {
        Setting<Boolean> setting = Setting.dynamicKeySetting("foo.", "false", Boolean::parseBoolean, SettingsProperty.ClusterScope);
=======
    public void testPrefixKeySetting() {
        Setting<Boolean> setting = Setting.prefixKeySetting("foo.", "false", Boolean::parseBoolean, false, Setting.Scope.CLUSTER);
>>>>>>> 29e34439
        assertTrue(setting.hasComplexMatcher());
        assertTrue(setting.match("foo.bar"));
        assertFalse(setting.match("foo"));
        Setting<Boolean> concreteSetting = setting.getConcreteSetting("foo.bar");
        assertTrue(concreteSetting.get(Settings.builder().put("foo.bar", "true").build()));
        assertFalse(concreteSetting.get(Settings.builder().put("foo.baz", "true").build()));

        try {
            setting.getConcreteSetting("foo");
            fail();
        } catch (IllegalArgumentException ex) {
            assertEquals("key [foo] must match [foo.] but didn't.", ex.getMessage());
        }
    }

    public void testAdfixKeySetting() {
        Setting<Boolean> setting = Setting.adfixKeySetting("foo", "enable", "false", Boolean::parseBoolean, false, Setting.Scope.CLUSTER);
        assertTrue(setting.hasComplexMatcher());
        assertTrue(setting.match("foo.bar.enable"));
        assertTrue(setting.match("foo.baz.enable"));
        assertTrue(setting.match("foo.bar.baz.enable"));
        assertFalse(setting.match("foo.bar"));
        assertFalse(setting.match("foo.bar.baz.enabled"));
        assertFalse(setting.match("foo"));
        Setting<Boolean> concreteSetting = setting.getConcreteSetting("foo.bar.enable");
        assertTrue(concreteSetting.get(Settings.builder().put("foo.bar.enable", "true").build()));
        assertFalse(concreteSetting.get(Settings.builder().put("foo.baz.enable", "true").build()));

        try {
            setting.getConcreteSetting("foo");
            fail();
        } catch (IllegalArgumentException ex) {
            assertEquals("key [foo] must match [foo*enable.] but didn't.", ex.getMessage());
        }
    }

    public void testMinMaxInt() {
        Setting<Integer> integerSetting = Setting.intSetting("foo.bar", 1, 0, 10, SettingsProperty.ClusterScope);
        try {
            integerSetting.get(Settings.builder().put("foo.bar", 11).build());
            fail();
        } catch (IllegalArgumentException ex) {
            assertEquals("Failed to parse value [11] for setting [foo.bar] must be =< 10", ex.getMessage());
        }

        try {
            integerSetting.get(Settings.builder().put("foo.bar", -1).build());
            fail();
        } catch (IllegalArgumentException ex) {
            assertEquals("Failed to parse value [-1] for setting [foo.bar] must be >= 0", ex.getMessage());
        }

        assertEquals(5, integerSetting.get(Settings.builder().put("foo.bar", 5).build()).intValue());
        assertEquals(1, integerSetting.get(Settings.EMPTY).intValue());
    }

    /**
     * Only one single scope can be added to any setting
     */
    public void testMutuallyExclusiveScopes() {
        // Those should pass
        Setting<String> setting = Setting.simpleString("foo.bar", SettingsProperty.ClusterScope);
        assertThat(setting.hasClusterScope(), is(true));
        assertThat(setting.hasNodeScope(), is(false));
        assertThat(setting.hasIndexScope(), is(false));
        setting = Setting.simpleString("foo.bar", SettingsProperty.NodeScope);
        assertThat(setting.hasNodeScope(), is(true));
        assertThat(setting.hasIndexScope(), is(false));
        assertThat(setting.hasClusterScope(), is(false));
        setting = Setting.simpleString("foo.bar", SettingsProperty.IndexScope);
        assertThat(setting.hasIndexScope(), is(true));
        assertThat(setting.hasNodeScope(), is(false));
        assertThat(setting.hasClusterScope(), is(false));

        // We test the default scope
        setting = Setting.simpleString("foo.bar");
        assertThat(setting.hasNodeScope(), is(true));
        assertThat(setting.hasIndexScope(), is(false));
        assertThat(setting.hasClusterScope(), is(false));

        // Those should fail
        try {
            Setting.simpleString("foo.bar", SettingsProperty.IndexScope, SettingsProperty.ClusterScope);
            fail("Multiple scopes should fail");
        } catch (IllegalArgumentException e) {
            assertThat(e.getMessage(), containsString("More than one scope has been added to the setting"));
        }
        try {
            Setting.simpleString("foo.bar", SettingsProperty.IndexScope, SettingsProperty.NodeScope);
            fail("Multiple scopes should fail");
        } catch (IllegalArgumentException e) {
            assertThat(e.getMessage(), containsString("More than one scope has been added to the setting"));
        }
        try {
            Setting.simpleString("foo.bar", SettingsProperty.ClusterScope, SettingsProperty.NodeScope);
            fail("Multiple scopes should fail");
        } catch (IllegalArgumentException e) {
            assertThat(e.getMessage(), containsString("More than one scope has been added to the setting"));
        }
        try {
            Setting.simpleString("foo.bar", SettingsProperty.IndexScope, SettingsProperty.ClusterScope, SettingsProperty.NodeScope);
            fail("Multiple scopes should fail");
        } catch (IllegalArgumentException e) {
            assertThat(e.getMessage(), containsString("More than one scope has been added to the setting"));
        }
    }
}<|MERGE_RESOLUTION|>--- conflicted
+++ resolved
@@ -366,13 +366,8 @@
         assertTrue(listSetting.match("foo.bar." + randomIntBetween(0,10000)));
     }
 
-<<<<<<< HEAD
     public void testDynamicKeySetting() {
-        Setting<Boolean> setting = Setting.dynamicKeySetting("foo.", "false", Boolean::parseBoolean, SettingsProperty.ClusterScope);
-=======
-    public void testPrefixKeySetting() {
-        Setting<Boolean> setting = Setting.prefixKeySetting("foo.", "false", Boolean::parseBoolean, false, Setting.Scope.CLUSTER);
->>>>>>> 29e34439
+        Setting<Boolean> setting = Setting.prefixKeySetting("foo.", "false", Boolean::parseBoolean, SettingsProperty.ClusterScope);
         assertTrue(setting.hasComplexMatcher());
         assertTrue(setting.match("foo.bar"));
         assertFalse(setting.match("foo"));
