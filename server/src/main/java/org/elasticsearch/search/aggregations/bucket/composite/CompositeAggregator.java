--- conflicted
+++ resolved
@@ -454,11 +454,7 @@
             // in the queue.
             DocIdSet docIdSet = sortedDocsProducer.processLeaf(topLevelQuery(), queue, aggCtx.getLeafReaderContext(), fillDocIdSet);
             if (fillDocIdSet) {
-<<<<<<< HEAD
-                entries.add(new Entry(aggCtx.getLeafReaderContext(), docIdSet));
-=======
                 entries.add(new Entry(aggCtx, docIdSet));
->>>>>>> 48d30637
             }
             // We can bypass search entirely for this segment, the processing is done in the previous call.
             // Throwing this exception will terminate the execution of the search for this root aggregation,
@@ -467,11 +463,7 @@
             return LeafBucketCollector.NO_OP_COLLECTOR;
         } else {
             if (fillDocIdSet) {
-<<<<<<< HEAD
-                currentLeaf = aggCtx.getLeafReaderContext();
-=======
                 currentAggCtx = aggCtx;
->>>>>>> 48d30637
                 docIdSetBuilder = new RoaringDocIdSet.Builder(aggCtx.getLeafReaderContext().reader().maxDoc());
             }
             if (rawAfterKey != null && sortPrefixLen > 0) {
