/*
 * Copyright Elasticsearch B.V. and/or licensed to Elasticsearch B.V. under one
 * or more contributor license agreements. Licensed under the Elastic License
 * 2.0 and the Server Side Public License, v 1; you may not use this file except
 * in compliance with, at your election, the Elastic License 2.0 or the Server
 * Side Public License, v 1.
 */

package org.elasticsearch.cluster.service;

import org.elasticsearch.cluster.ClusterName;
import org.elasticsearch.cluster.ClusterState;
import org.elasticsearch.cluster.ClusterStateApplier;
import org.elasticsearch.cluster.ClusterStateListener;
import org.elasticsearch.cluster.ClusterStateTaskConfig;
import org.elasticsearch.cluster.ClusterStateTaskExecutor;
import org.elasticsearch.cluster.ClusterStateTaskListener;
import org.elasticsearch.cluster.LocalNodeMasterListener;
import org.elasticsearch.cluster.NodeConnectionsService;
import org.elasticsearch.cluster.node.DiscoveryNode;
import org.elasticsearch.cluster.routing.OperationRouting;
import org.elasticsearch.cluster.routing.RerouteService;
import org.elasticsearch.common.component.AbstractLifecycleComponent;
import org.elasticsearch.common.settings.ClusterSettings;
import org.elasticsearch.common.settings.Setting;
import org.elasticsearch.common.settings.Setting.Property;
import org.elasticsearch.common.settings.Settings;
import org.elasticsearch.node.Node;
import org.elasticsearch.tasks.TaskManager;
import org.elasticsearch.threadpool.ThreadPool;

public class ClusterService extends AbstractLifecycleComponent {
    private final MasterService masterService;

    private final ClusterApplierService clusterApplierService;

    public static final org.elasticsearch.common.settings.Setting.AffixSetting<String> USER_DEFINED_METADATA = Setting.prefixKeySetting(
        "cluster.metadata.",
        (key) -> Setting.simpleString(key, Property.Dynamic, Property.NodeScope)
    );

    /**
     * The node's settings.
     */
    private final Settings settings;

    private final ClusterName clusterName;

    private final OperationRouting operationRouting;

    private final ClusterSettings clusterSettings;

    private final String nodeName;

    private RerouteService rerouteService;

    public ClusterService(Settings settings, ClusterSettings clusterSettings, ThreadPool threadPool) {
        this(
            settings,
            clusterSettings,
            new MasterService(settings, clusterSettings, threadPool),
            new ClusterApplierService(Node.NODE_NAME_SETTING.get(settings), settings, clusterSettings, threadPool)
        );
    }

    public ClusterService(
        Settings settings,
        ClusterSettings clusterSettings,
        MasterService masterService,
        ClusterApplierService clusterApplierService
    ) {
        this.settings = settings;
        this.nodeName = Node.NODE_NAME_SETTING.get(settings);
        this.masterService = masterService;
        this.operationRouting = new OperationRouting(settings, clusterSettings);
        this.clusterSettings = clusterSettings;
        this.clusterName = ClusterName.CLUSTER_NAME_SETTING.get(settings);
        // Add a no-op update consumer so changes are logged
        this.clusterSettings.addAffixUpdateConsumer(USER_DEFINED_METADATA, (first, second) -> {}, (first, second) -> {});
        this.clusterApplierService = clusterApplierService;
    }

    public synchronized void setNodeConnectionsService(NodeConnectionsService nodeConnectionsService) {
        clusterApplierService.setNodeConnectionsService(nodeConnectionsService);
    }

    public void setRerouteService(RerouteService rerouteService) {
        assert this.rerouteService == null : "RerouteService is already set";
        this.rerouteService = rerouteService;
    }

    public RerouteService getRerouteService() {
        assert this.rerouteService != null : "RerouteService not set";
        return rerouteService;
    }

    @Override
    protected synchronized void doStart() {
        clusterApplierService.start();
        masterService.start();
    }

    @Override
    protected synchronized void doStop() {
        masterService.stop();
        clusterApplierService.stop();
    }

    @Override
    protected synchronized void doClose() {
        masterService.close();
        clusterApplierService.close();
    }

    /**
     * The local node.
     */
    public DiscoveryNode localNode() {
        DiscoveryNode localNode = state().getNodes().getLocalNode();
        if (localNode == null) {
            throw new IllegalStateException("No local node found. Is the node started?");
        }
        return localNode;
    }

    public OperationRouting operationRouting() {
        return operationRouting;
    }

    /**
     * The currently applied cluster state.
     * TODO: Should be renamed to appliedState / appliedClusterState
     */
    public ClusterState state() {
        return clusterApplierService.state();
    }

    /**
     * Adds a high priority applier of updated cluster states.
     */
    public void addHighPriorityApplier(ClusterStateApplier applier) {
        clusterApplierService.addHighPriorityApplier(applier);
    }

    /**
     * Adds an applier which will be called after all high priority and normal appliers have been called.
     */
    public void addLowPriorityApplier(ClusterStateApplier applier) {
        clusterApplierService.addLowPriorityApplier(applier);
    }

    /**
     * Adds a applier of updated cluster states.
     */
    public void addStateApplier(ClusterStateApplier applier) {
        clusterApplierService.addStateApplier(applier);
    }

    /**
     * Removes an applier of updated cluster states.
     */
    public void removeApplier(ClusterStateApplier applier) {
        clusterApplierService.removeApplier(applier);
    }

    /**
     * Add a listener for updated cluster states
     */
    public void addListener(ClusterStateListener listener) {
        clusterApplierService.addListener(listener);
    }

    /**
     * Removes a listener for updated cluster states.
     */
    public void removeListener(ClusterStateListener listener) {
        clusterApplierService.removeListener(listener);
    }

    /**
     * Add a listener for on/off local node master events
     */
    public void addLocalNodeMasterListener(LocalNodeMasterListener listener) {
        clusterApplierService.addLocalNodeMasterListener(listener);
    }

    public MasterService getMasterService() {
        return masterService;
    }

    public ClusterApplierService getClusterApplierService() {
        return clusterApplierService;
    }

    public static boolean assertClusterOrMasterStateThread() {
        assert Thread.currentThread().getName().contains(ClusterApplierService.CLUSTER_UPDATE_THREAD_NAME)
            || Thread.currentThread().getName().contains(MasterService.MASTER_UPDATE_THREAD_NAME)
            : "not called from the master/cluster state update thread";
        return true;
    }

    public ClusterName getClusterName() {
        return clusterName;
    }

    public ClusterSettings getClusterSettings() {
        return clusterSettings;
    }

    /**
     * The node's settings.
     */
    public Settings getSettings() {
        return settings;
    }

    /**
     * The name of this node.
     */
    public final String getNodeName() {
        return nodeName;
    }

    /**
     * Submits a cluster state update task
     * @param source     the source of the cluster state update task
     * @param updateTask the full context for the cluster state update
     * @param executor   the executor to use for the submitted task.
     */
    public <T extends ClusterStateTaskConfig & ClusterStateTaskListener> void submitStateUpdateTask(
        String source,
        T updateTask,
        ClusterStateTaskExecutor<T> executor
    ) {
        submitStateUpdateTask(source, updateTask, updateTask, executor);
    }

    /**
     * Submits a cluster state update task; submitted updates will be
     * batched across the same instance of executor. The exact batching
     * semantics depend on the underlying implementation but a rough
     * guideline is that if the update task is submitted while there
     * are pending update tasks for the same executor, these update
     * tasks will all be executed on the executor in a single batch
     *
     * @param source   the source of the cluster state update task
     * @param task     the state and the callback needed for the cluster state update task
     * @param config   the cluster state update task configuration
     * @param executor the cluster state update task executor; tasks
     *                 that share the same executor will be executed
     *                 batches on this executor
     * @param <T>      the type of the cluster state update task state
     *
     */
    public <T extends ClusterStateTaskListener> void submitStateUpdateTask(
        String source,
        T task,
        ClusterStateTaskConfig config,
        ClusterStateTaskExecutor<T> executor
    ) {
        masterService.submitStateUpdateTask(source, task, config, executor);
    }

<<<<<<< HEAD
    /**
     * Submits a batch of cluster state update tasks; submitted updates are guaranteed to be processed together,
     * potentially with more tasks of the same executor.
     *
     * @param source   the source of the cluster state update task
     * @param tasks    a map of update tasks and their corresponding listeners
     * @param config   the cluster state update task configuration
     * @param executor the cluster state update task executor; tasks
     *                 that share the same executor will be executed
     *                 batches on this executor
     * @param <T>      the type of the cluster state update task state
     *
     */
    public <T> void submitStateUpdateTasks(
        final String source,
        final Map<T, ClusterStateTaskListener> tasks,
        final ClusterStateTaskConfig config,
        final ClusterStateTaskExecutor<T> executor
    ) {
        masterService.submitStateUpdateTasks(source, tasks, config, executor);
    }

    public void setTaskManager(TaskManager taskManager) {
        masterService.setTaskManager(taskManager);
    }
=======
>>>>>>> 182281f8
}<|MERGE_RESOLUTION|>--- conflicted
+++ resolved
@@ -261,32 +261,7 @@
         masterService.submitStateUpdateTask(source, task, config, executor);
     }
 
-<<<<<<< HEAD
-    /**
-     * Submits a batch of cluster state update tasks; submitted updates are guaranteed to be processed together,
-     * potentially with more tasks of the same executor.
-     *
-     * @param source   the source of the cluster state update task
-     * @param tasks    a map of update tasks and their corresponding listeners
-     * @param config   the cluster state update task configuration
-     * @param executor the cluster state update task executor; tasks
-     *                 that share the same executor will be executed
-     *                 batches on this executor
-     * @param <T>      the type of the cluster state update task state
-     *
-     */
-    public <T> void submitStateUpdateTasks(
-        final String source,
-        final Map<T, ClusterStateTaskListener> tasks,
-        final ClusterStateTaskConfig config,
-        final ClusterStateTaskExecutor<T> executor
-    ) {
-        masterService.submitStateUpdateTasks(source, tasks, config, executor);
-    }
-
     public void setTaskManager(TaskManager taskManager) {
         masterService.setTaskManager(taskManager);
     }
-=======
->>>>>>> 182281f8
 }