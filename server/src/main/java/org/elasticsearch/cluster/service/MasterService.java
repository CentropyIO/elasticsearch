/*
 * Copyright Elasticsearch B.V. and/or licensed to Elasticsearch B.V. under one
 * or more contributor license agreements. Licensed under the Elastic License
 * 2.0 and the Server Side Public License, v 1; you may not use this file except
 * in compliance with, at your election, the Elastic License 2.0 or the Server
 * Side Public License, v 1.
 */

package org.elasticsearch.cluster.service;

import org.apache.logging.log4j.LogManager;
import org.apache.logging.log4j.Logger;
import org.apache.logging.log4j.message.ParameterizedMessage;
import org.elasticsearch.action.ActionListener;
import org.elasticsearch.action.support.PlainActionFuture;
import org.elasticsearch.cluster.ClusterState;
import org.elasticsearch.cluster.ClusterState.Builder;
import org.elasticsearch.cluster.ClusterStateAckListener;
import org.elasticsearch.cluster.ClusterStatePublicationEvent;
import org.elasticsearch.cluster.ClusterStateTaskConfig;
import org.elasticsearch.cluster.ClusterStateTaskExecutor;
import org.elasticsearch.cluster.ClusterStateTaskListener;
import org.elasticsearch.cluster.coordination.ClusterStatePublisher;
import org.elasticsearch.cluster.coordination.FailedToCommitClusterStateException;
import org.elasticsearch.cluster.metadata.ProcessClusterEventTimeoutException;
import org.elasticsearch.cluster.node.DiscoveryNode;
import org.elasticsearch.cluster.node.DiscoveryNodes;
import org.elasticsearch.common.Priority;
import org.elasticsearch.common.component.AbstractLifecycleComponent;
import org.elasticsearch.common.settings.ClusterSettings;
import org.elasticsearch.common.settings.Setting;
import org.elasticsearch.common.settings.Settings;
import org.elasticsearch.common.text.Text;
import org.elasticsearch.common.util.concurrent.CountDown;
import org.elasticsearch.common.util.concurrent.EsExecutors;
import org.elasticsearch.common.util.concurrent.EsRejectedExecutionException;
import org.elasticsearch.common.util.concurrent.FutureUtils;
import org.elasticsearch.common.util.concurrent.PrioritizedEsThreadPoolExecutor;
import org.elasticsearch.common.util.concurrent.ThreadContext;
import org.elasticsearch.core.Nullable;
import org.elasticsearch.core.TimeValue;
import org.elasticsearch.node.Node;
import org.elasticsearch.tasks.Task;
import org.elasticsearch.tasks.TaskAwareRequest;
import org.elasticsearch.tasks.TaskId;
import org.elasticsearch.tasks.TaskManager;
import org.elasticsearch.threadpool.Scheduler;
import org.elasticsearch.threadpool.ThreadPool;

import java.util.Arrays;
import java.util.List;
import java.util.Objects;
import java.util.concurrent.TimeUnit;
import java.util.function.LongSupplier;
import java.util.function.Supplier;

import static org.elasticsearch.common.util.concurrent.EsExecutors.daemonThreadFactory;

public class MasterService extends AbstractLifecycleComponent {
    private static final Logger logger = LogManager.getLogger(MasterService.class);

    public static final Setting<TimeValue> MASTER_SERVICE_SLOW_TASK_LOGGING_THRESHOLD_SETTING = Setting.positiveTimeSetting(
        "cluster.service.slow_master_task_logging_threshold",
        TimeValue.timeValueSeconds(10),
        Setting.Property.Dynamic,
        Setting.Property.NodeScope
    );

    public static final Setting<TimeValue> MASTER_SERVICE_STARVATION_LOGGING_THRESHOLD_SETTING = Setting.positiveTimeSetting(
        "cluster.service.master_service_starvation_logging_threshold",
        TimeValue.timeValueMinutes(5),
        Setting.Property.NodeScope
    );

    static final String MASTER_UPDATE_THREAD_NAME = "masterService#updateTask";

    public static final String STATE_UPDATE_ACTION_NAME = "internal:cluster/coordination/update_state";

    ClusterStatePublisher clusterStatePublisher;

    private final String nodeName;

    private java.util.function.Supplier<ClusterState> clusterStateSupplier;

    private volatile TimeValue slowTaskLoggingThreshold;
    private final TimeValue starvationLoggingThreshold;

    protected final ThreadPool threadPool;
    private volatile TaskManager taskManager;

    private volatile PrioritizedEsThreadPoolExecutor threadPoolExecutor;
    private volatile Batcher taskBatcher;

    private final ClusterStateUpdateStatsTracker clusterStateUpdateStatsTracker = new ClusterStateUpdateStatsTracker();

    public MasterService(Settings settings, ClusterSettings clusterSettings, ThreadPool threadPool) {
        this.nodeName = Objects.requireNonNull(Node.NODE_NAME_SETTING.get(settings));

        this.slowTaskLoggingThreshold = MASTER_SERVICE_SLOW_TASK_LOGGING_THRESHOLD_SETTING.get(settings);
        clusterSettings.addSettingsUpdateConsumer(MASTER_SERVICE_SLOW_TASK_LOGGING_THRESHOLD_SETTING, this::setSlowTaskLoggingThreshold);

        this.starvationLoggingThreshold = MASTER_SERVICE_STARVATION_LOGGING_THRESHOLD_SETTING.get(settings);

        this.threadPool = threadPool;
    }

    public void setTaskManager(TaskManager taskManager) {
        this.taskManager = taskManager;
    }

    private void setSlowTaskLoggingThreshold(TimeValue slowTaskLoggingThreshold) {
        this.slowTaskLoggingThreshold = slowTaskLoggingThreshold;
    }

    public synchronized void setClusterStatePublisher(ClusterStatePublisher publisher) {
        clusterStatePublisher = publisher;
    }

    public synchronized void setClusterStateSupplier(java.util.function.Supplier<ClusterState> clusterStateSupplier) {
        this.clusterStateSupplier = clusterStateSupplier;
    }

    @Override
    protected synchronized void doStart() {
        Objects.requireNonNull(clusterStatePublisher, "please set a cluster state publisher before starting");
        Objects.requireNonNull(clusterStateSupplier, "please set a cluster state supplier before starting");
        threadPoolExecutor = createThreadPoolExecutor();
        taskBatcher = new Batcher(logger, threadPoolExecutor);
    }

    protected PrioritizedEsThreadPoolExecutor createThreadPoolExecutor() {
        return EsExecutors.newSinglePrioritizing(
            nodeName + "/" + MASTER_UPDATE_THREAD_NAME,
            daemonThreadFactory(nodeName, MASTER_UPDATE_THREAD_NAME),
            threadPool.getThreadContext(),
            threadPool.scheduler(),
            new MasterServiceStarvationWatcher(
                starvationLoggingThreshold.getMillis(),
                threadPool::relativeTimeInMillis,
                () -> threadPoolExecutor
            )
        );
    }

    public ClusterStateUpdateStats getClusterStateUpdateStats() {
        return clusterStateUpdateStatsTracker.getStatistics();
    }

    @SuppressWarnings("unchecked")
    class Batcher extends TaskBatcher {

        Batcher(Logger logger, PrioritizedEsThreadPoolExecutor threadExecutor) {
            super(logger, threadExecutor);
        }

        @Override
        protected void onTimeout(BatchedTask task, TimeValue timeout) {
            threadPool.generic()
                .execute(() -> ((UpdateTask) task).onFailure(new ProcessClusterEventTimeoutException(timeout, task.source)));
        }

        @Override
        protected void run(Object batchingKey, List<? extends BatchedTask> tasks, String tasksSummary) {
            runTasks((ClusterStateTaskExecutor<ClusterStateTaskListener>) batchingKey, (List<UpdateTask>) tasks, tasksSummary);
        }

        class UpdateTask extends BatchedTask {
            private final ClusterStateTaskListener listener;
            private final Supplier<ThreadContext.StoredContext> threadContextSupplier;

            UpdateTask(
                Priority priority,
                String source,
                ClusterStateTaskListener task,
                Supplier<ThreadContext.StoredContext> threadContextSupplier,
                ClusterStateTaskExecutor<?> executor
            ) {
                super(priority, source, executor, task);
                this.threadContextSupplier = threadContextSupplier;
                this.listener = task;
            }

            @Override
            public String describeTasks(List<? extends BatchedTask> tasks) {
                return ((ClusterStateTaskExecutor<ClusterStateTaskListener>) batchingKey).describeTasks(
                    tasks.stream().map(task -> (ClusterStateTaskListener) task.task).toList()
                );
            }

            public void onFailure(Exception e) {
                try (ThreadContext.StoredContext ignore = threadContextSupplier.get()) {
                    listener.onFailure(e);
                } catch (Exception inner) {
                    inner.addSuppressed(e);
                    logger.error("exception thrown by listener notifying of failure", inner);
                }
            }

            public void onNoLongerMaster() {
                try (ThreadContext.StoredContext ignore = threadContextSupplier.get()) {
                    listener.onNoLongerMaster();
                } catch (Exception e) {
                    logger.error("exception thrown by listener while notifying no longer master", e);
                }
            }

            @Nullable
            public ContextPreservingAckListener wrapInTaskContext(@Nullable ClusterStateAckListener clusterStateAckListener) {
                return clusterStateAckListener == null
                    ? null
                    : new ContextPreservingAckListener(Objects.requireNonNull(clusterStateAckListener), threadContextSupplier);
            }
        }
    }

    @Override
    protected synchronized void doStop() {
        ThreadPool.terminate(threadPoolExecutor, 10, TimeUnit.SECONDS);
    }

    @Override
    protected synchronized void doClose() {}

    /**
     * The current cluster state exposed by the discovery layer. Package-visible for tests.
     */
    ClusterState state() {
        return clusterStateSupplier.get();
    }

    public static boolean isMasterUpdateThread() {
        return Thread.currentThread().getName().contains('[' + MASTER_UPDATE_THREAD_NAME + ']');
    }

    public static boolean assertNotMasterUpdateThread(String reason) {
        assert isMasterUpdateThread() == false
            : "Expected current thread [" + Thread.currentThread() + "] to not be the master service thread. Reason: [" + reason + "]";
        return true;
    }

    private void runTasks(
        ClusterStateTaskExecutor<ClusterStateTaskListener> executor,
        List<Batcher.UpdateTask> updateTasks,
        String summary
    ) {
        if (lifecycle.started() == false) {
            logger.debug("processing [{}]: ignoring, master service not started", summary);
            return;
        }

        logger.debug("executing cluster state update for [{}]", summary);
        final ClusterState previousClusterState = state();

        if (previousClusterState.nodes().isLocalNodeElectedMaster() == false && executor.runOnlyOnMaster()) {
            logger.debug("failing [{}]: local node is no longer master", summary);
            updateTasks.forEach(Batcher.UpdateTask::onNoLongerMaster);
            return;
        }

        final long computationStartTime = threadPool.rawRelativeTimeInMillis();
        final var executionResults = updateTasks.stream().map(ExecutionResult::new).toList();
        final var newClusterState = patchVersions(
            previousClusterState,
            executeTasks(previousClusterState, executionResults, executor, summary)
        );
        // fail all tasks that have failed
        for (final var executionResult : executionResults) {
            if (executionResult.failure != null) {
                executionResult.updateTask.onFailure(executionResult.failure);
            }
        }
        final TimeValue computationTime = getTimeSince(computationStartTime);
        logExecutionTime(computationTime, "compute cluster state update", summary);

        if (previousClusterState == newClusterState) {
            final long notificationStartTime = threadPool.rawRelativeTimeInMillis();
            for (final var executionResult : executionResults) {
                final var contextPreservingAckListener = executionResult.getContextPreservingAckListener();
                if (contextPreservingAckListener != null) {
                    // no need to wait for ack if nothing changed, the update can be counted as acknowledged
                    contextPreservingAckListener.onAllNodesAcked(null);
                }
                executionResult.onClusterStateUnchanged(newClusterState);
            }
            final TimeValue executionTime = getTimeSince(notificationStartTime);
            logExecutionTime(executionTime, "notify listeners on unchanged cluster state", summary);
            clusterStateUpdateStatsTracker.onUnchangedClusterState(computationTime.millis(), executionTime.millis());
        } else {
<<<<<<< HEAD
            final Task task = taskManager.register("master", STATE_UPDATE_ACTION_NAME, new TaskAwareRequest() {
                @Override
                public void setParentTask(TaskId taskId) {}
=======
            if (logger.isTraceEnabled()) {
                logger.trace("cluster state updated, source [{}]\n{}", summary, newClusterState);
            } else {
                logger.debug("cluster state updated, version [{}], source [{}]", newClusterState.version(), summary);
            }
            final long publicationStartTime = threadPool.rawRelativeTimeInMillis();
            try {
                final ClusterStatePublicationEvent clusterStatePublicationEvent = new ClusterStatePublicationEvent(
                    summary,
                    previousClusterState,
                    newClusterState,
                    computationTime.millis(),
                    publicationStartTime
                );
>>>>>>> 0ca25568

                @Override
                public TaskId getParentTask() {
                    return TaskId.EMPTY_TASK_ID;
                }

<<<<<<< HEAD
                @Override
                public String getDescription() {
                    return "publication of cluster state [" + taskOutputs.newClusterState.getVersion() + "]";
                }
            });
            try {
                final ClusterState newClusterState = taskOutputs.newClusterState;
                if (logger.isTraceEnabled()) {
                    logger.trace("cluster state updated, source [{}]\n{}", summary, newClusterState);
                } else {
                    logger.debug("cluster state updated, version [{}], source [{}]", newClusterState.version(), summary);
                }
                final long publicationStartTime = threadPool.rawRelativeTimeInMillis();
                try {
                    final ClusterStatePublicationEvent clusterStatePublicationEvent = new ClusterStatePublicationEvent(
                        summary,
                        previousClusterState,
                        newClusterState,
                        task,
                        computationTime.millis(),
                        publicationStartTime
                    );

                    // new cluster state, notify all listeners
                    final DiscoveryNodes.Delta nodesDelta = newClusterState.nodes().delta(previousClusterState.nodes());
                    if (nodesDelta.hasChanges() && logger.isInfoEnabled()) {
                        String nodesDeltaSummary = nodesDelta.shortSummary();
                        if (nodesDeltaSummary.length() > 0) {
                            logger.info(
                                "{}, term: {}, version: {}, delta: {}",
                                summary,
                                newClusterState.term(),
                                newClusterState.version(),
                                nodesDeltaSummary
                            );
                        }
                    }

                    logger.debug("publishing cluster state version [{}]", newClusterState.version());
                    publish(clusterStatePublicationEvent, taskOutputs);
                } catch (Exception e) {
                    handleException(summary, publicationStartTime, newClusterState, e);
                }
            } finally {
                taskManager.unregister(task);
=======
                logger.debug("publishing cluster state version [{}]", newClusterState.version());
                publish(
                    clusterStatePublicationEvent,
                    new CompositeTaskAckListener(
                        executionResults.stream()
                            .map(ExecutionResult::getContextPreservingAckListener)
                            .filter(Objects::nonNull)
                            .map(
                                contextPreservingAckListener -> new TaskAckListener(
                                    contextPreservingAckListener,
                                    newClusterState.version(),
                                    newClusterState.nodes(),
                                    threadPool
                                )
                            )
                            .toList()
                    ),
                    new ActionListener<>() {
                        @Override
                        public void onResponse(Void unused) {
                            final long notificationStartTime = threadPool.rawRelativeTimeInMillis();
                            for (final var executionResult : executionResults) {
                                executionResult.onPublishSuccess(newClusterState);
                            }

                            try {
                                executor.clusterStatePublished(newClusterState);
                            } catch (Exception e) {
                                logger.error(
                                    () -> new ParameterizedMessage(
                                        "exception thrown while notifying executor of new cluster state publication [{}]",
                                        summary
                                    ),
                                    e
                                );
                            }
                            final TimeValue executionTime = getTimeSince(notificationStartTime);
                            logExecutionTime(
                                executionTime,
                                "notify listeners on successful publication of cluster state (version: "
                                    + newClusterState.version()
                                    + ", uuid: "
                                    + newClusterState.stateUUID()
                                    + ')',
                                summary
                            );
                            clusterStateUpdateStatsTracker.onPublicationSuccess(
                                threadPool.rawRelativeTimeInMillis(),
                                clusterStatePublicationEvent,
                                executionTime.millis()
                            );
                        }

                        @Override
                        public void onFailure(Exception exception) {
                            if (exception instanceof FailedToCommitClusterStateException failedToCommitClusterStateException) {
                                final long notificationStartTime = threadPool.rawRelativeTimeInMillis();
                                final long version = newClusterState.version();
                                logger.warn(
                                    () -> new ParameterizedMessage(
                                        "failing [{}]: failed to commit cluster state version [{}]",
                                        summary,
                                        version
                                    ),
                                    exception
                                );
                                for (final var executionResult : executionResults) {
                                    executionResult.onPublishFailure(failedToCommitClusterStateException);
                                }
                                final long notificationMillis = threadPool.rawRelativeTimeInMillis() - notificationStartTime;
                                clusterStateUpdateStatsTracker.onPublicationFailure(
                                    threadPool.rawRelativeTimeInMillis(),
                                    clusterStatePublicationEvent,
                                    notificationMillis
                                );
                            } else {
                                assert false : exception;
                                clusterStateUpdateStatsTracker.onPublicationFailure(
                                    threadPool.rawRelativeTimeInMillis(),
                                    clusterStatePublicationEvent,
                                    0L
                                );
                                handleException(summary, publicationStartTime, newClusterState, exception);
                            }
                        }
                    }
                );
            } catch (Exception e) {
                handleException(summary, publicationStartTime, newClusterState, e);
>>>>>>> 0ca25568
            }
        }
    }

    private TimeValue getTimeSince(long startTimeMillis) {
        return TimeValue.timeValueMillis(Math.max(0, threadPool.rawRelativeTimeInMillis() - startTimeMillis));
    }

    protected void publish(
        ClusterStatePublicationEvent clusterStatePublicationEvent,
        ClusterStatePublisher.AckListener ackListener,
        ActionListener<Void> publicationListener
    ) {
        final var fut = new PlainActionFuture<Void>() {
            @Override
            protected boolean blockingAllowed() {
                return isMasterUpdateThread() || super.blockingAllowed();
            }
        };
        clusterStatePublisher.publish(clusterStatePublicationEvent, fut, ackListener);

        ActionListener.completeWith(
            publicationListener,
            () -> FutureUtils.get(fut) // indefinitely wait for publication to complete
        );
    }

    private void handleException(String summary, long startTimeMillis, ClusterState newClusterState, Exception e) {
        final TimeValue executionTime = getTimeSince(startTimeMillis);
        final long version = newClusterState.version();
        final String stateUUID = newClusterState.stateUUID();
        final String fullState = newClusterState.toString();
        logger.warn(
            new ParameterizedMessage(
                "took [{}] and then failed to publish updated cluster state (version: {}, uuid: {}) for [{}]:\n{}",
                executionTime,
                version,
                stateUUID,
                summary,
                fullState
            ),
            e
        );
        // TODO: do we want to call updateTask.onFailure here?
    }

    private ClusterState patchVersions(ClusterState previousClusterState, ClusterState newClusterState) {
        if (previousClusterState != newClusterState) {
            // only the master controls the version numbers
            Builder builder = incrementVersion(newClusterState);
            if (previousClusterState.routingTable() != newClusterState.routingTable()) {
                builder.routingTable(newClusterState.routingTable().withIncrementedVersion());
            }
            if (previousClusterState.metadata() != newClusterState.metadata()) {
                builder.metadata(newClusterState.metadata().withIncrementedVersion());
            }

            final var previousMetadata = newClusterState.metadata();
            newClusterState = builder.build();
            assert previousMetadata.sameIndicesLookup(newClusterState.metadata());
        }

        return newClusterState;
    }

    public Builder incrementVersion(ClusterState clusterState) {
        return ClusterState.builder(clusterState).incrementVersion();
    }

    /**
     * Submits a cluster state update task
     * @param source     the source of the cluster state update task
     * @param updateTask the full context for the cluster state update, which implements {@link ClusterStateTaskListener} so that it is
     *                   notified when it is executed.
     * @param executor   the executor for the task; tasks that share the same executor instance may be batched together
     *
     */
    public <T extends ClusterStateTaskConfig & ClusterStateTaskListener> void submitStateUpdateTask(
        String source,
        T updateTask,
        ClusterStateTaskExecutor<T> executor
    ) {
        submitStateUpdateTask(source, updateTask, updateTask, executor);
    }

    /**
     * Submits a cluster state update task; submitted updates will be
     * batched across the same instance of executor. The exact batching
     * semantics depend on the underlying implementation but a rough
     * guideline is that if the update task is submitted while there
     * are pending update tasks for the same executor, these update
     * tasks will all be executed on the executor in a single batch
     *
     * @param source   the source of the cluster state update task
     * @param task     the state needed for the cluster state update task, which implements {@link ClusterStateTaskListener} so that it is
     *                 notified when it is executed.
     * @param config   the cluster state update task configuration
     * @param executor the cluster state update task executor; tasks
     *                 that share the same executor will be executed
     *                 batches on this executor
     * @param <T>      the type of the cluster state update task state
     *
     */
    public <T extends ClusterStateTaskListener> void submitStateUpdateTask(
        String source,
        T task,
        ClusterStateTaskConfig config,
        ClusterStateTaskExecutor<T> executor
    ) {
        if (lifecycle.started() == false) {
            return;
        }
        final ThreadContext threadContext = threadPool.getThreadContext();
        final Supplier<ThreadContext.StoredContext> supplier = threadContext.newRestorableContext(true);
        try (ThreadContext.StoredContext ignore = threadContext.stashContext()) {
            threadContext.markAsSystemContext();
            taskBatcher.submitTask(taskBatcher.new UpdateTask(config.priority(), source, task, supplier, executor), config.timeout());
        } catch (EsRejectedExecutionException e) {
            // ignore cases where we are shutting down..., there is really nothing interesting
            // to be done here...
            if (lifecycle.stoppedOrClosed() == false) {
                throw e;
            }
        }
    }

    /**
     * Returns the tasks that are pending.
     */
    public List<PendingClusterTask> pendingTasks() {
        return Arrays.stream(threadPoolExecutor.getPending()).map(pending -> {
            assert pending.task instanceof SourcePrioritizedRunnable
                : "thread pool executor should only use SourcePrioritizedRunnable instances but found: "
                    + pending.task.getClass().getName();
            SourcePrioritizedRunnable task = (SourcePrioritizedRunnable) pending.task;
            return new PendingClusterTask(
                pending.insertionOrder,
                pending.priority,
                new Text(task.source()),
                task.getAgeInMillis(),
                pending.executing
            );
        }).toList();
    }

    /**
     * Returns the number of currently pending tasks.
     */
    public int numberOfPendingTasks() {
        return threadPoolExecutor.getNumberOfPendingTasks();
    }

    /**
     * Returns the maximum wait time for tasks in the queue
     *
     * @return A zero time value if the queue is empty, otherwise the time value oldest task waiting in the queue
     */
    public TimeValue getMaxTaskWaitTime() {
        return threadPoolExecutor.getMaxTaskWaitTime();
    }

    private void logExecutionTime(TimeValue executionTime, String activity, String summary) {
        if (executionTime.getMillis() > slowTaskLoggingThreshold.getMillis()) {
            logger.warn(
                "took [{}/{}ms] to {} for [{}], which exceeds the warn threshold of [{}]",
                executionTime,
                executionTime.getMillis(),
                activity,
                summary,
                slowTaskLoggingThreshold
            );
        } else {
            logger.debug("took [{}] to {} for [{}]", executionTime, activity, summary);
        }
    }

    /**
     * A wrapper around a {@link ClusterStateAckListener} which restores the given thread context before delegating to the inner listener's
     * callbacks, and also logs and swallows any exceptions thrown. One of these is created for each task in the batch that passes a
     * {@link ClusterStateAckListener} to {@link ClusterStateTaskExecutor.TaskContext#success}.
     */
    private record ContextPreservingAckListener(ClusterStateAckListener listener, Supplier<ThreadContext.StoredContext> context) {

        public boolean mustAck(DiscoveryNode discoveryNode) {
            return listener.mustAck(discoveryNode);
        }

        public void onAllNodesAcked(@Nullable Exception e) {
            try (ThreadContext.StoredContext ignore = context.get()) {
                listener.onAllNodesAcked(e);
            } catch (Exception inner) {
                inner.addSuppressed(e);
                logger.error("exception thrown by listener while notifying on all nodes acked", inner);
            }
        }

        public void onAckTimeout() {
            try (ThreadContext.StoredContext ignore = context.get()) {
                listener.onAckTimeout();
            } catch (Exception e) {
                logger.error("exception thrown by listener while notifying on ack timeout", e);
            }
        }

        public TimeValue ackTimeout() {
            return listener.ackTimeout();
        }
    }

    /**
     * A wrapper around a {@link ContextPreservingAckListener} which keeps track of acks received during publication and notifies the inner
     * listener when sufficiently many have been received. One of these is created for each {@link ContextPreservingAckListener} once the
     * state for publication has been computed.
     */
    private static class TaskAckListener {

        private final ContextPreservingAckListener contextPreservingAckListener;
        private final CountDown countDown;
        private final DiscoveryNode masterNode;
        private final ThreadPool threadPool;
        private final long clusterStateVersion;
        private volatile Scheduler.Cancellable ackTimeoutCallback;
        private Exception lastFailure;

        TaskAckListener(
            ContextPreservingAckListener contextPreservingAckListener,
            long clusterStateVersion,
            DiscoveryNodes nodes,
            ThreadPool threadPool
        ) {
            this.contextPreservingAckListener = contextPreservingAckListener;
            this.clusterStateVersion = clusterStateVersion;
            this.threadPool = threadPool;
            this.masterNode = nodes.getMasterNode();
            int countDown = 0;
            for (DiscoveryNode node : nodes) {
                // we always wait for at least the master node
                if (node.equals(masterNode) || contextPreservingAckListener.mustAck(node)) {
                    countDown++;
                }
            }
            logger.trace("expecting {} acknowledgements for cluster_state update (version: {})", countDown, clusterStateVersion);
            this.countDown = new CountDown(countDown + 1); // we also wait for onCommit to be called
        }

        public void onCommit(TimeValue commitTime) {
            TimeValue ackTimeout = contextPreservingAckListener.ackTimeout();
            if (ackTimeout == null) {
                ackTimeout = TimeValue.ZERO;
            }
            final TimeValue timeLeft = TimeValue.timeValueNanos(Math.max(0, ackTimeout.nanos() - commitTime.nanos()));
            if (timeLeft.nanos() == 0L) {
                onTimeout();
            } else if (countDown.countDown()) {
                finish();
            } else {
                this.ackTimeoutCallback = threadPool.schedule(this::onTimeout, timeLeft, ThreadPool.Names.GENERIC);
                // re-check if onNodeAck has not completed while we were scheduling the timeout
                if (countDown.isCountedDown()) {
                    ackTimeoutCallback.cancel();
                }
            }
        }

        public void onNodeAck(DiscoveryNode node, @Nullable Exception e) {
            if (node.equals(masterNode) == false && contextPreservingAckListener.mustAck(node) == false) {
                return;
            }
            if (e == null) {
                logger.trace("ack received from node [{}], cluster_state update (version: {})", node, clusterStateVersion);
            } else {
                this.lastFailure = e;
                logger.debug(
                    () -> new ParameterizedMessage(
                        "ack received from node [{}], cluster_state update (version: {})",
                        node,
                        clusterStateVersion
                    ),
                    e
                );
            }

            if (countDown.countDown()) {
                finish();
            }
        }

        private void finish() {
            logger.trace("all expected nodes acknowledged cluster_state update (version: {})", clusterStateVersion);
            if (ackTimeoutCallback != null) {
                ackTimeoutCallback.cancel();
            }
            contextPreservingAckListener.onAllNodesAcked(lastFailure);
        }

        public void onTimeout() {
            if (countDown.fastForward()) {
                logger.trace("timeout waiting for acknowledgement for cluster_state update (version: {})", clusterStateVersion);
                contextPreservingAckListener.onAckTimeout();
            }
        }
    }

    /**
     * A wrapper around the collection of {@link TaskAckListener}s for a publication.
     */
    private record CompositeTaskAckListener(List<TaskAckListener> listeners) implements ClusterStatePublisher.AckListener {

        @Override
        public void onCommit(TimeValue commitTime) {
            for (TaskAckListener listener : listeners) {
                listener.onCommit(commitTime);
            }
        }

        @Override
        public void onNodeAck(DiscoveryNode node, @Nullable Exception e) {
            for (TaskAckListener listener : listeners) {
                listener.onNodeAck(node, e);
            }
        }
    }

    private static class ExecutionResult<T extends ClusterStateTaskListener> implements ClusterStateTaskExecutor.TaskContext<T> {
        final Batcher.UpdateTask updateTask;

        @Nullable // if the task is incomplete or failed
        ActionListener<ClusterState> publishListener;

        @Nullable // if the task is incomplete or failed or doesn't listen for acks
        ClusterStateAckListener clusterStateAckListener;

        @Nullable // if the task is incomplete or succeeded
        Exception failure;

        ExecutionResult(Batcher.UpdateTask updateTask) {
            this.updateTask = updateTask;
        }

        @SuppressWarnings("unchecked") // trust us this is ok
        @Override
        public T getTask() {
            return (T) updateTask.getTask();
        }

        private boolean incomplete() {
            assert MasterService.isMasterUpdateThread() || Thread.currentThread().getName().startsWith("TEST-")
                : Thread.currentThread().getName();
            return publishListener == null && failure == null;
        }

        // [HISTORICAL NOTE] In the past, tasks executed by the master service would automatically be notified of acks if they implemented
        // the ClusterStateAckListener interface (the interface formerly known as AckedClusterStateTaskListener). This implicit behaviour
        // was a little troublesome and was removed in favour of having the executor explicitly register an ack listener (where necessary)
        // for each task it successfully executes. Making this change carried the risk that someone might implement a new task in the future
        // which relied on the old implicit behaviour based on the interfaces that the task implements instead of the explicit behaviour in
        // the executor. We protect against this with some weird-looking assertions in the success() methods below which insist that
        // ack-listening tasks register themselves as their own ack listener. If you want to supply a different ack listener then you must
        // remove the ClusterStateAckListener interface from the task to make it clear that the task itself is not expecting to be notified
        // of acks.
        //
        // Note that the old implicit behaviour lives on in the unbatched() executor so that it can correctly execute either a
        // ClusterStateUpdateTask or an AckedClusterStateUpdateTask.

        @Override
        public void success(ActionListener<ClusterState> publishListener) {
            assert getTask() instanceof ClusterStateAckListener == false // see [HISTORICAL NOTE] above
                : "tasks that implement ClusterStateAckListener must explicitly supply themselves as the ack listener";
            assert incomplete();
            this.publishListener = Objects.requireNonNull(publishListener);
        }

        @Override
        public void success(ActionListener<ClusterState> publishListener, ClusterStateAckListener clusterStateAckListener) {
            assert getTask() == clusterStateAckListener || getTask() instanceof ClusterStateAckListener == false
                // see [HISTORICAL NOTE] above
                : "tasks that implement ClusterStateAckListener must not supply a separate clusterStateAckListener";
            assert incomplete();
            this.publishListener = Objects.requireNonNull(publishListener);
            this.clusterStateAckListener = Objects.requireNonNull(clusterStateAckListener);
        }

        @Override
        public void onFailure(Exception failure) {
            assert incomplete();
            this.failure = Objects.requireNonNull(failure);
        }

        void onBatchFailure(Exception failure) {
            // if the whole batch resulted in an exception then this overrides any task-level results whether successful or not
            this.failure = Objects.requireNonNull(failure);
            this.publishListener = null;
            this.clusterStateAckListener = null;
        }

        void onPublishSuccess(ClusterState newClusterState) {
            if (publishListener == null) {
                assert failure != null;
                return;
            }
            try (ThreadContext.StoredContext ignored = updateTask.threadContextSupplier.get()) {
                publishListener.onResponse(newClusterState);
            } catch (Exception e) {
                logger.error(
                    () -> new ParameterizedMessage(
                        "exception thrown by listener while notifying of new cluster state:\n{}",
                        newClusterState
                    ),
                    e
                );
            }
        }

        void onClusterStateUnchanged(ClusterState clusterState) {
            if (publishListener == null) {
                assert failure != null;
                return;
            }
            try (ThreadContext.StoredContext ignored = updateTask.threadContextSupplier.get()) {
                publishListener.onResponse(clusterState);
            } catch (Exception e) {
                logger.error(
                    () -> new ParameterizedMessage(
                        "exception thrown by listener while notifying of unchanged cluster state:\n{}",
                        clusterState
                    ),
                    e
                );
            }
        }

        void onPublishFailure(FailedToCommitClusterStateException e) {
            if (publishListener == null) {
                assert failure != null;
                return;
            }
            try (ThreadContext.StoredContext ignored = updateTask.threadContextSupplier.get()) {
                publishListener.onFailure(e);
            } catch (Exception inner) {
                inner.addSuppressed(e);
                logger.error("exception thrown by listener notifying of failure", inner);
            }
        }

        ContextPreservingAckListener getContextPreservingAckListener() {
            assert incomplete() == false;
            return updateTask.wrapInTaskContext(clusterStateAckListener);
        }

        @Override
        public String toString() {
            return "TaskContextImpl[" + updateTask.getTask() + "]";
        }
    }

    private ClusterState executeTasks(
        ClusterState previousClusterState,
        List<ExecutionResult<ClusterStateTaskListener>> executionResults,
        ClusterStateTaskExecutor<ClusterStateTaskListener> executor,
        String summary
    ) {
        final var resultingState = innerExecuteTasks(previousClusterState, executionResults, executor, summary);
        if (previousClusterState != resultingState
            && previousClusterState.nodes().isLocalNodeElectedMaster()
            && (resultingState.nodes().isLocalNodeElectedMaster() == false)) {
            throw new AssertionError("update task submitted to MasterService cannot remove master");
        }
        assert assertAllTasksComplete(executionResults);
        return resultingState;
    }

    private static boolean assertAllTasksComplete(List<ExecutionResult<ClusterStateTaskListener>> executionResults) {
        for (final var executionResult : executionResults) {
            assert executionResult.incomplete() == false : "missing result for " + executionResult;
        }
        return true;
    }

    @SuppressWarnings("unchecked") // the input is unmodifiable so it is ok to cast to a more general element type
    private static List<ClusterStateTaskExecutor.TaskContext<ClusterStateTaskListener>> castTaskContexts(List<?> executionResults) {
        return (List<ClusterStateTaskExecutor.TaskContext<ClusterStateTaskListener>>) executionResults;
    }

    private ClusterState innerExecuteTasks(
        ClusterState previousClusterState,
        List<ExecutionResult<ClusterStateTaskListener>> executionResults,
        ClusterStateTaskExecutor<ClusterStateTaskListener> executor,
        String summary
    ) {
        final var taskContexts = castTaskContexts(executionResults);
        try {
            return executor.execute(previousClusterState, taskContexts);
        } catch (Exception e) {
            logger.trace(
                () -> new ParameterizedMessage(
                    "failed to execute cluster state update (on version: [{}], uuid: [{}]) for [{}]\n{}{}{}",
                    previousClusterState.version(),
                    previousClusterState.stateUUID(),
                    summary,
                    previousClusterState.nodes(),
                    previousClusterState.routingTable(),
                    previousClusterState.getRoutingNodes()
                ), // may be expensive => construct message lazily
                e
            );
            for (final var executionResult : executionResults) {
                executionResult.onBatchFailure(e);
            }
            return previousClusterState;
        }
    }

    private static class MasterServiceStarvationWatcher implements PrioritizedEsThreadPoolExecutor.StarvationWatcher {

        private final long warnThreshold;
        private final LongSupplier nowMillisSupplier;
        private final Supplier<PrioritizedEsThreadPoolExecutor> threadPoolExecutorSupplier;

        // accesses of these mutable fields are synchronized (on this)
        private long lastLogMillis;
        private long nonemptySinceMillis;
        private boolean isEmpty = true;

        MasterServiceStarvationWatcher(
            long warnThreshold,
            LongSupplier nowMillisSupplier,
            Supplier<PrioritizedEsThreadPoolExecutor> threadPoolExecutorSupplier
        ) {
            this.nowMillisSupplier = nowMillisSupplier;
            this.threadPoolExecutorSupplier = threadPoolExecutorSupplier;
            this.warnThreshold = warnThreshold;
        }

        @Override
        public synchronized void onEmptyQueue() {
            isEmpty = true;
        }

        @Override
        public void onNonemptyQueue() {
            final long nowMillis = nowMillisSupplier.getAsLong();
            final long nonemptyDurationMillis;
            synchronized (this) {
                if (isEmpty) {
                    isEmpty = false;
                    nonemptySinceMillis = nowMillis;
                    lastLogMillis = nowMillis;
                    return;
                }

                if (nowMillis - lastLogMillis < warnThreshold) {
                    return;
                }

                lastLogMillis = nowMillis;
                nonemptyDurationMillis = nowMillis - nonemptySinceMillis;
            }

            final PrioritizedEsThreadPoolExecutor threadPoolExecutor = threadPoolExecutorSupplier.get();
            final TimeValue maxTaskWaitTime = threadPoolExecutor.getMaxTaskWaitTime();
            logger.warn(
                "pending task queue has been nonempty for [{}/{}ms] which is longer than the warn threshold of [{}ms];"
                    + " there are currently [{}] pending tasks, the oldest of which has age [{}/{}ms]",
                TimeValue.timeValueMillis(nonemptyDurationMillis),
                nonemptyDurationMillis,
                warnThreshold,
                threadPoolExecutor.getNumberOfPendingTasks(),
                maxTaskWaitTime,
                maxTaskWaitTime.millis()
            );
        }
    }

    private static class ClusterStateUpdateStatsTracker {

        private long unchangedTaskCount;
        private long publicationSuccessCount;
        private long publicationFailureCount;

        private long unchangedComputationElapsedMillis;
        private long unchangedNotificationElapsedMillis;

        private long successfulComputationElapsedMillis;
        private long successfulPublicationElapsedMillis;
        private long successfulContextConstructionElapsedMillis;
        private long successfulCommitElapsedMillis;
        private long successfulCompletionElapsedMillis;
        private long successfulMasterApplyElapsedMillis;
        private long successfulNotificationElapsedMillis;

        private long failedComputationElapsedMillis;
        private long failedPublicationElapsedMillis;
        private long failedContextConstructionElapsedMillis;
        private long failedCommitElapsedMillis;
        private long failedCompletionElapsedMillis;
        private long failedMasterApplyElapsedMillis;
        private long failedNotificationElapsedMillis;

        synchronized void onUnchangedClusterState(long computationElapsedMillis, long notificationElapsedMillis) {
            unchangedTaskCount += 1;
            unchangedComputationElapsedMillis += computationElapsedMillis;
            unchangedNotificationElapsedMillis += notificationElapsedMillis;
        }

        synchronized void onPublicationSuccess(
            long currentTimeMillis,
            ClusterStatePublicationEvent clusterStatePublicationEvent,
            long notificationElapsedMillis
        ) {
            publicationSuccessCount += 1;
            successfulComputationElapsedMillis += clusterStatePublicationEvent.getComputationTimeMillis();
            successfulPublicationElapsedMillis += currentTimeMillis - clusterStatePublicationEvent.getPublicationStartTimeMillis();
            successfulContextConstructionElapsedMillis += clusterStatePublicationEvent.getPublicationContextConstructionElapsedMillis();
            successfulCommitElapsedMillis += clusterStatePublicationEvent.getPublicationCommitElapsedMillis();
            successfulCompletionElapsedMillis += clusterStatePublicationEvent.getPublicationCompletionElapsedMillis();
            successfulMasterApplyElapsedMillis += clusterStatePublicationEvent.getMasterApplyElapsedMillis();
            successfulNotificationElapsedMillis += notificationElapsedMillis;
        }

        synchronized void onPublicationFailure(
            long currentTimeMillis,
            ClusterStatePublicationEvent clusterStatePublicationEvent,
            long notificationMillis
        ) {
            publicationFailureCount += 1;
            failedComputationElapsedMillis += clusterStatePublicationEvent.getComputationTimeMillis();
            failedPublicationElapsedMillis += currentTimeMillis - clusterStatePublicationEvent.getPublicationStartTimeMillis();
            failedContextConstructionElapsedMillis += clusterStatePublicationEvent.maybeGetPublicationContextConstructionElapsedMillis();
            failedCommitElapsedMillis += clusterStatePublicationEvent.maybeGetPublicationCommitElapsedMillis();
            failedCompletionElapsedMillis += clusterStatePublicationEvent.maybeGetPublicationCompletionElapsedMillis();
            failedMasterApplyElapsedMillis += clusterStatePublicationEvent.maybeGetMasterApplyElapsedMillis();
            failedNotificationElapsedMillis += notificationMillis;
        }

        synchronized ClusterStateUpdateStats getStatistics() {
            return new ClusterStateUpdateStats(
                unchangedTaskCount,
                publicationSuccessCount,
                publicationFailureCount,
                unchangedComputationElapsedMillis,
                unchangedNotificationElapsedMillis,
                successfulComputationElapsedMillis,
                successfulPublicationElapsedMillis,
                successfulContextConstructionElapsedMillis,
                successfulCommitElapsedMillis,
                successfulCompletionElapsedMillis,
                successfulMasterApplyElapsedMillis,
                successfulNotificationElapsedMillis,
                failedComputationElapsedMillis,
                failedPublicationElapsedMillis,
                failedContextConstructionElapsedMillis,
                failedCommitElapsedMillis,
                failedCompletionElapsedMillis,
                failedMasterApplyElapsedMillis,
                failedNotificationElapsedMillis
            );
        }
    }

}<|MERGE_RESOLUTION|>--- conflicted
+++ resolved
@@ -286,40 +286,21 @@
             logExecutionTime(executionTime, "notify listeners on unchanged cluster state", summary);
             clusterStateUpdateStatsTracker.onUnchangedClusterState(computationTime.millis(), executionTime.millis());
         } else {
-<<<<<<< HEAD
             final Task task = taskManager.register("master", STATE_UPDATE_ACTION_NAME, new TaskAwareRequest() {
                 @Override
                 public void setParentTask(TaskId taskId) {}
-=======
-            if (logger.isTraceEnabled()) {
-                logger.trace("cluster state updated, source [{}]\n{}", summary, newClusterState);
-            } else {
-                logger.debug("cluster state updated, version [{}], source [{}]", newClusterState.version(), summary);
-            }
-            final long publicationStartTime = threadPool.rawRelativeTimeInMillis();
-            try {
-                final ClusterStatePublicationEvent clusterStatePublicationEvent = new ClusterStatePublicationEvent(
-                    summary,
-                    previousClusterState,
-                    newClusterState,
-                    computationTime.millis(),
-                    publicationStartTime
-                );
->>>>>>> 0ca25568
 
                 @Override
                 public TaskId getParentTask() {
                     return TaskId.EMPTY_TASK_ID;
                 }
 
-<<<<<<< HEAD
                 @Override
                 public String getDescription() {
-                    return "publication of cluster state [" + taskOutputs.newClusterState.getVersion() + "]";
+                    return "publication of cluster state [" + newClusterState.getVersion() + "]";
                 }
             });
             try {
-                final ClusterState newClusterState = taskOutputs.newClusterState;
                 if (logger.isTraceEnabled()) {
                     logger.trace("cluster state updated, source [{}]\n{}", summary, newClusterState);
                 } else {
@@ -352,103 +333,98 @@
                     }
 
                     logger.debug("publishing cluster state version [{}]", newClusterState.version());
-                    publish(clusterStatePublicationEvent, taskOutputs);
+                    publish(
+                        clusterStatePublicationEvent,
+                        new CompositeTaskAckListener(
+                            executionResults.stream()
+                                .map(ExecutionResult::getContextPreservingAckListener)
+                                .filter(Objects::nonNull)
+                                .map(
+                                    contextPreservingAckListener -> new TaskAckListener(
+                                        contextPreservingAckListener,
+                                        newClusterState.version(),
+                                        newClusterState.nodes(),
+                                        threadPool
+                                    )
+                                )
+                                .toList()
+                        ),
+                        new ActionListener<>() {
+                            @Override
+                            public void onResponse(Void unused) {
+                                final long notificationStartTime = threadPool.rawRelativeTimeInMillis();
+                                for (final var executionResult : executionResults) {
+                                    executionResult.onPublishSuccess(newClusterState);
+                                }
+
+                                try {
+                                    executor.clusterStatePublished(newClusterState);
+                                } catch (Exception e) {
+                                    logger.error(
+                                        () -> new ParameterizedMessage(
+                                            "exception thrown while notifying executor of new cluster state publication [{}]",
+                                            summary
+                                        ),
+                                        e
+                                    );
+                                }
+                                final TimeValue executionTime = getTimeSince(notificationStartTime);
+                                logExecutionTime(
+                                    executionTime,
+                                    "notify listeners on successful publication of cluster state (version: "
+                                        + newClusterState.version()
+                                        + ", uuid: "
+                                        + newClusterState.stateUUID()
+                                        + ')',
+                                    summary
+                                );
+                                clusterStateUpdateStatsTracker.onPublicationSuccess(
+                                    threadPool.rawRelativeTimeInMillis(),
+                                    clusterStatePublicationEvent,
+                                    executionTime.millis()
+                                );
+                            }
+
+                            @Override
+                            public void onFailure(Exception exception) {
+                                if (exception instanceof FailedToCommitClusterStateException failedToCommitClusterStateException) {
+                                    final long notificationStartTime = threadPool.rawRelativeTimeInMillis();
+                                    final long version = newClusterState.version();
+                                    logger.warn(
+                                        () -> new ParameterizedMessage(
+                                            "failing [{}]: failed to commit cluster state version [{}]",
+                                            summary,
+                                            version
+                                        ),
+                                        exception
+                                    );
+                                    for (final var executionResult : executionResults) {
+                                        executionResult.onPublishFailure(failedToCommitClusterStateException);
+                                    }
+                                    final long notificationMillis = threadPool.rawRelativeTimeInMillis() - notificationStartTime;
+                                    clusterStateUpdateStatsTracker.onPublicationFailure(
+                                        threadPool.rawRelativeTimeInMillis(),
+                                        clusterStatePublicationEvent,
+                                        notificationMillis
+                                    );
+                                } else {
+                                    assert false : exception;
+                                    clusterStateUpdateStatsTracker.onPublicationFailure(
+                                        threadPool.rawRelativeTimeInMillis(),
+                                        clusterStatePublicationEvent,
+                                        0L
+                                    );
+                                    handleException(summary, publicationStartTime, newClusterState, exception);
+                                }
+                            }
+                        }
+                    );
                 } catch (Exception e) {
                     handleException(summary, publicationStartTime, newClusterState, e);
                 }
-            } finally {
+            }
+            finally {
                 taskManager.unregister(task);
-=======
-                logger.debug("publishing cluster state version [{}]", newClusterState.version());
-                publish(
-                    clusterStatePublicationEvent,
-                    new CompositeTaskAckListener(
-                        executionResults.stream()
-                            .map(ExecutionResult::getContextPreservingAckListener)
-                            .filter(Objects::nonNull)
-                            .map(
-                                contextPreservingAckListener -> new TaskAckListener(
-                                    contextPreservingAckListener,
-                                    newClusterState.version(),
-                                    newClusterState.nodes(),
-                                    threadPool
-                                )
-                            )
-                            .toList()
-                    ),
-                    new ActionListener<>() {
-                        @Override
-                        public void onResponse(Void unused) {
-                            final long notificationStartTime = threadPool.rawRelativeTimeInMillis();
-                            for (final var executionResult : executionResults) {
-                                executionResult.onPublishSuccess(newClusterState);
-                            }
-
-                            try {
-                                executor.clusterStatePublished(newClusterState);
-                            } catch (Exception e) {
-                                logger.error(
-                                    () -> new ParameterizedMessage(
-                                        "exception thrown while notifying executor of new cluster state publication [{}]",
-                                        summary
-                                    ),
-                                    e
-                                );
-                            }
-                            final TimeValue executionTime = getTimeSince(notificationStartTime);
-                            logExecutionTime(
-                                executionTime,
-                                "notify listeners on successful publication of cluster state (version: "
-                                    + newClusterState.version()
-                                    + ", uuid: "
-                                    + newClusterState.stateUUID()
-                                    + ')',
-                                summary
-                            );
-                            clusterStateUpdateStatsTracker.onPublicationSuccess(
-                                threadPool.rawRelativeTimeInMillis(),
-                                clusterStatePublicationEvent,
-                                executionTime.millis()
-                            );
-                        }
-
-                        @Override
-                        public void onFailure(Exception exception) {
-                            if (exception instanceof FailedToCommitClusterStateException failedToCommitClusterStateException) {
-                                final long notificationStartTime = threadPool.rawRelativeTimeInMillis();
-                                final long version = newClusterState.version();
-                                logger.warn(
-                                    () -> new ParameterizedMessage(
-                                        "failing [{}]: failed to commit cluster state version [{}]",
-                                        summary,
-                                        version
-                                    ),
-                                    exception
-                                );
-                                for (final var executionResult : executionResults) {
-                                    executionResult.onPublishFailure(failedToCommitClusterStateException);
-                                }
-                                final long notificationMillis = threadPool.rawRelativeTimeInMillis() - notificationStartTime;
-                                clusterStateUpdateStatsTracker.onPublicationFailure(
-                                    threadPool.rawRelativeTimeInMillis(),
-                                    clusterStatePublicationEvent,
-                                    notificationMillis
-                                );
-                            } else {
-                                assert false : exception;
-                                clusterStateUpdateStatsTracker.onPublicationFailure(
-                                    threadPool.rawRelativeTimeInMillis(),
-                                    clusterStatePublicationEvent,
-                                    0L
-                                );
-                                handleException(summary, publicationStartTime, newClusterState, exception);
-                            }
-                        }
-                    }
-                );
-            } catch (Exception e) {
-                handleException(summary, publicationStartTime, newClusterState, e);
->>>>>>> 0ca25568
             }
         }
     }
