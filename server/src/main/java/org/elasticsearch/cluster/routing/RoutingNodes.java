/*
 * Copyright Elasticsearch B.V. and/or licensed to Elasticsearch B.V. under one
 * or more contributor license agreements. Licensed under the Elastic License
 * 2.0 and the Server Side Public License, v 1; you may not use this file except
 * in compliance with, at your election, the Elastic License 2.0 or the Server
 * Side Public License, v 1.
 */

package org.elasticsearch.cluster.routing;

import org.apache.logging.log4j.Logger;
import org.apache.lucene.util.CollectionUtil;
import org.elasticsearch.Assertions;
import org.elasticsearch.cluster.ClusterState;
import org.elasticsearch.cluster.metadata.IndexMetadata;
import org.elasticsearch.cluster.metadata.Metadata;
import org.elasticsearch.cluster.node.DiscoveryNode;
import org.elasticsearch.cluster.node.DiscoveryNodes;
import org.elasticsearch.cluster.routing.UnassignedInfo.AllocationStatus;
import org.elasticsearch.cluster.routing.allocation.ExistingShardsAllocator;
import org.elasticsearch.common.util.Maps;
import org.elasticsearch.core.Nullable;
import org.elasticsearch.core.Tuple;
import org.elasticsearch.index.Index;
import org.elasticsearch.index.shard.ShardId;

import java.util.AbstractCollection;
import java.util.ArrayDeque;
import java.util.ArrayList;
import java.util.Collections;
import java.util.Comparator;
import java.util.HashMap;
import java.util.HashSet;
import java.util.Iterator;
import java.util.List;
import java.util.ListIterator;
import java.util.Map;
import java.util.NoSuchElementException;
import java.util.Objects;
import java.util.Queue;
import java.util.Set;
import java.util.function.Function;
import java.util.function.Predicate;
import java.util.stream.Collectors;

/**
 * {@link RoutingNodes} represents a copy the routing information contained in the {@link ClusterState cluster state}.
 * It can be either initialized as mutable or immutable allowing or disallowing changes to its elements.
 * (see {@link RoutingNodes#mutable(RoutingTable, DiscoveryNodes)}, {@link RoutingNodes#immutable(RoutingTable, DiscoveryNodes)},
 * and {@link #mutableCopy()})
 *
 * The main methods used to update routing entries are:
 * <ul>
 * <li> {@link #initializeShard} initializes an unassigned shard.
 * <li> {@link #startShard} starts an initializing shard / completes relocation of a shard.
 * <li> {@link #relocateShard} starts relocation of a started shard.
 * <li> {@link #failShard} fails/cancels an assigned shard.
 * </ul>
 */
public class RoutingNodes extends AbstractCollection<RoutingNode> {

    private final Map<String, RoutingNode> nodesToShards;

    private final UnassignedShards unassignedShards;

    private final Map<ShardId, List<ShardRouting>> assignedShards;

    private final boolean readOnly;

    private int inactivePrimaryCount = 0;

    private int inactiveShardCount = 0;

    private int relocatingShards = 0;

    private final Map<String, Set<String>> attributeValuesByAttribute;
    private final Map<String, Recoveries> recoveriesPerNode;

    /**
     * Creates an immutable instance from the {@link RoutingTable} and {@link DiscoveryNodes} found in a cluster state. Used to initialize
     * the routing nodes in {@link ClusterState#getRoutingNodes()}. This method should not be used directly, use
     * {@link ClusterState#getRoutingNodes()} instead.
     */
    public static RoutingNodes immutable(RoutingTable routingTable, DiscoveryNodes discoveryNodes) {
        return new RoutingNodes(routingTable, discoveryNodes, true);
    }

    public static RoutingNodes mutable(RoutingTable routingTable, DiscoveryNodes discoveryNodes) {
        return new RoutingNodes(routingTable, discoveryNodes, false);
    }

    private RoutingNodes(RoutingTable routingTable, DiscoveryNodes discoveryNodes, boolean readOnly) {
        this.readOnly = readOnly;
        this.recoveriesPerNode = new HashMap<>();
        final int indexCount = routingTable.indicesRouting().size();
        this.assignedShards = Maps.newMapWithExpectedSize(indexCount);
        this.unassignedShards = new UnassignedShards(this);
        this.attributeValuesByAttribute = new HashMap<>();

        nodesToShards = Maps.newMapWithExpectedSize(discoveryNodes.getDataNodes().size());
        // fill in the nodeToShards with the "live" nodes
        var dataNodes = discoveryNodes.getDataNodes().keySet();
        // best guess for the number of shards per data node
        final int sizeGuess = dataNodes.isEmpty() ? indexCount : 2 * indexCount / dataNodes.size();
        for (var node : discoveryNodes.getDataNodes().keySet()) {
            nodesToShards.put(node, new RoutingNode(node, discoveryNodes.get(node), sizeGuess));
        }

        // fill in the inverse of node -> shards allocated
        // also fill replicaSet information
        final Function<String, RoutingNode> createRoutingNode = k -> new RoutingNode(k, discoveryNodes.get(k), sizeGuess);
        for (IndexRoutingTable indexRoutingTable : routingTable.indicesRouting().values()) {
            for (int shardId = 0; shardId < indexRoutingTable.size(); shardId++) {
                IndexShardRoutingTable indexShard = indexRoutingTable.shard(shardId);
                assert indexShard.primary != null;
                for (int copy = 0; copy < indexShard.size(); copy++) {
                    final ShardRouting shard = indexShard.shard(copy);
                    // to get all the shards belonging to an index, including the replicas,
                    // we define a replica set and keep track of it. A replica set is identified
                    // by the ShardId, as this is common for primary and replicas.
                    // A replica Set might have one (and not more) replicas with the state of RELOCATING.
                    if (shard.assignedToNode()) {
                        // LinkedHashMap to preserve order
                        nodesToShards.computeIfAbsent(shard.currentNodeId(), createRoutingNode).add(shard);
                        assignedShardsAdd(shard);
                        if (shard.relocating()) {
                            relocatingShards++;
                            ShardRouting targetShardRouting = shard.getTargetRelocatingShard();
                            addInitialRecovery(targetShardRouting, indexShard.primary);
                            // LinkedHashMap to preserve order.
                            // Add the counterpart shard with relocatingNodeId reflecting the source from which it's relocating from.
                            nodesToShards.computeIfAbsent(shard.relocatingNodeId(), createRoutingNode).add(targetShardRouting);
                            assignedShardsAdd(targetShardRouting);
                        } else if (shard.initializing()) {
                            if (shard.primary()) {
                                inactivePrimaryCount++;
                            }
                            inactiveShardCount++;
                            addInitialRecovery(shard, indexShard.primary);
                        }
                    } else {
                        unassignedShards.add(shard);
                    }
                }
            }
        }
    }

    private RoutingNodes(RoutingNodes routingNodes) {
        // we should not call this on mutable instances, it's still expensive to create the copy and callers should instead mutate a single
        // instance
        assert routingNodes.readOnly : "tried to create a mutable copy from a mutable instance";
        this.readOnly = false;
        this.nodesToShards = Maps.newMapWithExpectedSize(routingNodes.nodesToShards.size());
        for (Map.Entry<String, RoutingNode> entry : routingNodes.nodesToShards.entrySet()) {
            this.nodesToShards.put(entry.getKey(), entry.getValue().copy());
        }
        this.assignedShards = Maps.newMapWithExpectedSize(routingNodes.assignedShards.size());
        for (Map.Entry<ShardId, List<ShardRouting>> entry : routingNodes.assignedShards.entrySet()) {
            this.assignedShards.put(entry.getKey(), new ArrayList<>(entry.getValue()));
        }
        this.unassignedShards = routingNodes.unassignedShards.copyFor(this);

        this.inactivePrimaryCount = routingNodes.inactivePrimaryCount;
        this.inactiveShardCount = routingNodes.inactiveShardCount;
        this.relocatingShards = routingNodes.relocatingShards;
        this.attributeValuesByAttribute = Maps.newMapWithExpectedSize(routingNodes.attributeValuesByAttribute.size());
        for (Map.Entry<String, Set<String>> entry : routingNodes.attributeValuesByAttribute.entrySet()) {
            this.attributeValuesByAttribute.put(entry.getKey(), new HashSet<>(entry.getValue()));
        }
        this.recoveriesPerNode = Maps.newMapWithExpectedSize(routingNodes.recoveriesPerNode.size());
        for (Map.Entry<String, Recoveries> entry : routingNodes.recoveriesPerNode.entrySet()) {
            this.recoveriesPerNode.put(entry.getKey(), entry.getValue().copy());
        }
    }

    /**
     * @return a mutable copy of this instance
     */
    public RoutingNodes mutableCopy() {
        return new RoutingNodes(this);
    }

    private void addRecovery(ShardRouting routing) {
        updateRecoveryCounts(routing, true, findAssignedPrimaryIfPeerRecovery(routing));
    }

    private void removeRecovery(ShardRouting routing) {
        updateRecoveryCounts(routing, false, findAssignedPrimaryIfPeerRecovery(routing));
    }

    private void addInitialRecovery(ShardRouting routing, ShardRouting initialPrimaryShard) {
        updateRecoveryCounts(routing, true, initialPrimaryShard);
    }

    private void updateRecoveryCounts(final ShardRouting routing, final boolean increment, @Nullable final ShardRouting primary) {
        final int howMany = increment ? 1 : -1;
        assert routing.initializing() : "routing must be initializing: " + routing;
        // TODO: check primary == null || primary.active() after all tests properly add ReplicaAfterPrimaryActiveAllocationDecider
        assert primary == null || primary.assignedToNode() : "shard is initializing but its primary is not assigned to a node";

        Recoveries.getOrAdd(recoveriesPerNode, routing.currentNodeId()).addIncoming(howMany);

        if (routing.recoverySource().getType() == RecoverySource.Type.PEER) {
            // add/remove corresponding outgoing recovery on node with primary shard
            if (primary == null) {
                throw new IllegalStateException("shard [" + routing + "] is peer recovering but primary is unassigned");
            }
            Recoveries.getOrAdd(recoveriesPerNode, primary.currentNodeId()).addOutgoing(howMany);

            if (increment == false && routing.primary() && routing.relocatingNodeId() != null) {
                // primary is done relocating, move non-primary recoveries from old primary to new primary
                int numRecoveringReplicas = 0;
                for (ShardRouting assigned : assignedShards(routing.shardId())) {
                    if (assigned.primary() == false
                        && assigned.initializing()
                        && assigned.recoverySource().getType() == RecoverySource.Type.PEER) {
                        numRecoveringReplicas++;
                    }
                }
                recoveriesPerNode.get(routing.relocatingNodeId()).addOutgoing(-numRecoveringReplicas);
                recoveriesPerNode.get(routing.currentNodeId()).addOutgoing(numRecoveringReplicas);
            }
        }
    }

    public int getIncomingRecoveries(String nodeId) {
        return recoveriesPerNode.getOrDefault(nodeId, Recoveries.EMPTY).getIncoming();
    }

    public int getOutgoingRecoveries(String nodeId) {
        return recoveriesPerNode.getOrDefault(nodeId, Recoveries.EMPTY).getOutgoing();
    }

    @Nullable
    private ShardRouting findAssignedPrimaryIfPeerRecovery(ShardRouting routing) {
        ShardRouting primary = null;
        if (routing.recoverySource() != null && routing.recoverySource().getType() == RecoverySource.Type.PEER) {
            List<ShardRouting> shardRoutings = assignedShards.get(routing.shardId());
            if (shardRoutings != null) {
                for (ShardRouting shardRouting : shardRoutings) {
                    if (shardRouting.primary()) {
                        if (shardRouting.active()) {
                            return shardRouting;
                        } else if (primary == null) {
                            primary = shardRouting;
                        } else if (primary.relocatingNodeId() != null) {
                            primary = shardRouting;
                        }
                    }
                }
            }
        }
        return primary;
    }

    @Override
    public Iterator<RoutingNode> iterator() {
        return Collections.unmodifiableCollection(nodesToShards.values()).iterator();
    }

    public Iterator<RoutingNode> mutableIterator() {
        ensureMutable();
        return nodesToShards.values().iterator();
    }

    public UnassignedShards unassigned() {
        return this.unassignedShards;
    }

    public RoutingNode node(String nodeId) {
        return nodesToShards.get(nodeId);
    }

    public Set<String> getAttributeValues(String attributeName) {
<<<<<<< HEAD
        // Only ever accessed on the owning thread so no need for synchronization
        // TODO fix up this assertion
        // assert MasterService.isMasterUpdateThread() || Thread.currentThread().getName().startsWith("TEST-")
        // : Thread.currentThread().getName() + " should be the master service thread";
=======
        // Only ever accessed on the master service thread so no need for synchronization
        assert MasterService.assertMasterUpdateOrTestThread();
>>>>>>> f99ee51c
        return attributeValuesByAttribute.computeIfAbsent(
            attributeName,
            ignored -> stream().map(r -> r.node().getAttributes().get(attributeName)).filter(Objects::nonNull).collect(Collectors.toSet())
        );
    }

    /**
     * Returns <code>true</code> iff this {@link RoutingNodes} instance has any unassigned primaries even if the
     * primaries are marked as temporarily ignored.
     */
    public boolean hasUnassignedPrimaries() {
        return unassignedShards.getNumPrimaries() + unassignedShards.getNumIgnoredPrimaries() > 0;
    }

    /**
     * Returns <code>true</code> iff this {@link RoutingNodes} instance has any unassigned shards even if the
     * shards are marked as temporarily ignored.
     * @see UnassignedShards#isEmpty()
     * @see UnassignedShards#isIgnoredEmpty()
     */
    public boolean hasUnassignedShards() {
        return unassignedShards.isEmpty() == false || unassignedShards.isIgnoredEmpty() == false;
    }

    public boolean hasInactivePrimaries() {
        return inactivePrimaryCount > 0;
    }

    public boolean hasInactiveReplicas() {
        return inactiveShardCount > inactivePrimaryCount;
    }

    public boolean hasInactiveShards() {
        return inactiveShardCount > 0;
    }

    public int getRelocatingShardCount() {
        return relocatingShards;
    }

    /**
     * Returns all shards that are not in the state UNASSIGNED with the same shard
     * ID as the given shard.
     */
    public List<ShardRouting> assignedShards(ShardId shardId) {
        final List<ShardRouting> replicaSet = assignedShards.get(shardId);
        return replicaSet == null ? EMPTY : Collections.unmodifiableList(replicaSet);
    }

    @Nullable
    public ShardRouting getByAllocationId(ShardId shardId, String allocationId) {
        final List<ShardRouting> replicaSet = assignedShards.get(shardId);
        if (replicaSet == null) {
            return null;
        }
        for (ShardRouting shardRouting : replicaSet) {
            if (shardRouting.allocationId().getId().equals(allocationId)) {
                return shardRouting;
            }
        }
        return null;
    }

    /**
     * Returns the active primary shard for the given shard id or <code>null</code> if
     * no primary is found or the primary is not active.
     */
    public ShardRouting activePrimary(ShardId shardId) {
        for (ShardRouting shardRouting : assignedShards(shardId)) {
            if (shardRouting.primary() && shardRouting.active()) {
                return shardRouting;
            }
        }
        return null;
    }

    /**
     * Returns one active replica shard for the given shard id or <code>null</code> if
     * no active replica is found.
     *
     * Since replicas could possibly be on nodes with a older version of ES than
     * the primary is, this will return replicas on the highest version of ES.
     *
     */
    public ShardRouting activeReplicaWithHighestVersion(ShardId shardId) {
        // It's possible for replicaNodeVersion to be null, when disassociating dead nodes
        // that have been removed, the shards are failed, and part of the shard failing
        // calls this method with an out-of-date RoutingNodes, where the version might not
        // be accessible. Therefore, we need to protect against the version being null
        // (meaning the node will be going away).
        return assignedShards(shardId).stream()
            .filter(shr -> shr.primary() == false && shr.active())
            .filter(shr -> node(shr.currentNodeId()) != null)
            .max(
                Comparator.comparing(
                    shr -> node(shr.currentNodeId()).node(),
                    Comparator.nullsFirst(Comparator.comparing(DiscoveryNode::getVersion))
                )
            )
            .orElse(null);
    }

    /**
     * Returns <code>true</code> iff all replicas are active for the given shard routing. Otherwise <code>false</code>
     */
    public boolean allReplicasActive(ShardId shardId, Metadata metadata) {
        final List<ShardRouting> shards = assignedShards(shardId);
        if (shards.isEmpty() || shards.size() < metadata.getIndexSafe(shardId.getIndex()).getNumberOfReplicas() + 1) {
            return false; // if we are empty nothing is active if we have less than total at least one is unassigned
        }
        for (ShardRouting shard : shards) {
            if (shard.active() == false) {
                return false;
            }
        }
        return true;
    }

    public List<ShardRouting> shards(Predicate<ShardRouting> predicate) {
        List<ShardRouting> shards = new ArrayList<>();
        for (RoutingNode routingNode : this) {
            for (ShardRouting shardRouting : routingNode) {
                if (predicate.test(shardRouting)) {
                    shards.add(shardRouting);
                }
            }
        }
        return shards;
    }

    @Override
    public String toString() {
        StringBuilder sb = new StringBuilder("routing_nodes:\n");
        for (RoutingNode routingNode : this) {
            sb.append(routingNode.prettyPrint());
        }
        sb.append("---- unassigned\n");
        for (ShardRouting shardEntry : unassignedShards) {
            sb.append("--------").append(shardEntry.shortSummary()).append('\n');
        }
        return sb.toString();
    }

    /**
     * Moves a shard from unassigned to initialize state
     *
     * @param existingAllocationId allocation id to use. If null, a fresh allocation id is generated.
     * @return                     the initialized shard
     */
    public ShardRouting initializeShard(
        ShardRouting unassignedShard,
        String nodeId,
        @Nullable String existingAllocationId,
        long expectedSize,
        RoutingChangesObserver routingChangesObserver
    ) {
        ensureMutable();
        assert unassignedShard.unassigned() : "expected an unassigned shard " + unassignedShard;
        ShardRouting initializedShard = unassignedShard.initialize(nodeId, existingAllocationId, expectedSize);
        node(nodeId).add(initializedShard);
        inactiveShardCount++;
        if (initializedShard.primary()) {
            inactivePrimaryCount++;
        }
        addRecovery(initializedShard);
        assignedShardsAdd(initializedShard);
        routingChangesObserver.shardInitialized(unassignedShard, initializedShard);
        return initializedShard;
    }

    /**
     * Relocate a shard to another node, adding the target initializing
     * shard as well as assigning it.
     *
     * @return pair of source relocating and target initializing shards.
     */
    public Tuple<ShardRouting, ShardRouting> relocateShard(
        ShardRouting startedShard,
        String nodeId,
        long expectedShardSize,
        RoutingChangesObserver changes
    ) {
        ensureMutable();
        relocatingShards++;
        ShardRouting source = startedShard.relocate(nodeId, expectedShardSize);
        ShardRouting target = source.getTargetRelocatingShard();
        updateAssigned(startedShard, source);
        node(target.currentNodeId()).add(target);
        assignedShardsAdd(target);
        addRecovery(target);
        changes.relocationStarted(startedShard, target);
        return Tuple.tuple(source, target);
    }

    /**
     * Applies the relevant logic to start an initializing shard.
     *
     * Moves the initializing shard to started. If the shard is a relocation target, also removes the relocation source.
     *
     * If the started shard is a primary relocation target, this also reinitializes currently initializing replicas as their
     * recovery source changes
     *
     * @return the started shard
     */
    public ShardRouting startShard(Logger logger, ShardRouting initializingShard, RoutingChangesObserver routingChangesObserver) {
        ensureMutable();
        ShardRouting startedShard = started(initializingShard);
        logger.trace("{} marked shard as started (routing: {})", initializingShard.shardId(), initializingShard);
        routingChangesObserver.shardStarted(initializingShard, startedShard);

        if (initializingShard.relocatingNodeId() != null) {
            // relocation target has been started, remove relocation source
            RoutingNode relocationSourceNode = node(initializingShard.relocatingNodeId());
            ShardRouting relocationSourceShard = relocationSourceNode.getByShardId(initializingShard.shardId());
            assert relocationSourceShard.isRelocationSourceOf(initializingShard);
            assert relocationSourceShard.getTargetRelocatingShard() == initializingShard
                : "relocation target mismatch, expected: "
                    + initializingShard
                    + " but was: "
                    + relocationSourceShard.getTargetRelocatingShard();
            remove(relocationSourceShard);
            routingChangesObserver.relocationCompleted(relocationSourceShard);

            // if this is a primary shard with ongoing replica recoveries, reinitialize them as their recovery source changed
            if (startedShard.primary()) {
                List<ShardRouting> assignedShards = assignedShards(startedShard.shardId());
                // copy list to prevent ConcurrentModificationException
                for (ShardRouting routing : new ArrayList<>(assignedShards)) {
                    if (routing.initializing() && routing.primary() == false) {
                        if (routing.isRelocationTarget()) {
                            // find the relocation source
                            ShardRouting sourceShard = getByAllocationId(routing.shardId(), routing.allocationId().getRelocationId());
                            // cancel relocation and start relocation to same node again
                            ShardRouting startedReplica = cancelRelocation(sourceShard);
                            remove(routing);
                            routingChangesObserver.shardFailed(
                                routing,
                                new UnassignedInfo(UnassignedInfo.Reason.REINITIALIZED, "primary changed")
                            );
                            relocateShard(
                                startedReplica,
                                sourceShard.relocatingNodeId(),
                                sourceShard.getExpectedShardSize(),
                                routingChangesObserver
                            );
                        } else {
                            ShardRouting reinitializedReplica = reinitReplica(routing);
                            routingChangesObserver.initializedReplicaReinitialized(routing, reinitializedReplica);
                        }
                    }
                }
            }
        }
        return startedShard;
    }

    /**
     * Applies the relevant logic to handle a cancelled or failed shard.
     *
     * Moves the shard to unassigned or completely removes the shard (if relocation target).
     *
     * - If shard is a primary, this also fails initializing replicas.
     * - If shard is an active primary, this also promotes an active replica to primary (if such a replica exists).
     * - If shard is a relocating primary, this also removes the primary relocation target shard.
     * - If shard is a relocating replica, this promotes the replica relocation target to a full initializing replica, removing the
     *   relocation source information. This is possible as peer recovery is always done from the primary.
     * - If shard is a (primary or replica) relocation target, this also clears the relocation information on the source shard.
     *
     */
    public void failShard(
        Logger logger,
        ShardRouting failedShard,
        UnassignedInfo unassignedInfo,
        IndexMetadata indexMetadata,
        RoutingChangesObserver routingChangesObserver
    ) {
        ensureMutable();
        assert failedShard.assignedToNode() : "only assigned shards can be failed";
        assert indexMetadata.getIndex().equals(failedShard.index()) : "shard failed for unknown index (shard entry: " + failedShard + ")";
        assert getByAllocationId(failedShard.shardId(), failedShard.allocationId().getId()) == failedShard
            : "shard routing to fail does not exist in routing table, expected: "
                + failedShard
                + " but was: "
                + getByAllocationId(failedShard.shardId(), failedShard.allocationId().getId());

        logger.debug("{} failing shard {} with unassigned info ({})", failedShard.shardId(), failedShard, unassignedInfo.shortSummary());

        // if this is a primary, fail initializing replicas first (otherwise we move RoutingNodes into an inconsistent state)
        if (failedShard.primary()) {
            List<ShardRouting> assignedShards = assignedShards(failedShard.shardId());
            if (assignedShards.isEmpty() == false) {
                // copy list to prevent ConcurrentModificationException
                for (ShardRouting routing : new ArrayList<>(assignedShards)) {
                    if (routing.primary() == false && routing.initializing()) {
                        // re-resolve replica as earlier iteration could have changed source/target of replica relocation
                        ShardRouting replicaShard = getByAllocationId(routing.shardId(), routing.allocationId().getId());
                        assert replicaShard != null : "failed to re-resolve " + routing + " when failing replicas";
                        UnassignedInfo primaryFailedUnassignedInfo = new UnassignedInfo(
                            UnassignedInfo.Reason.PRIMARY_FAILED,
                            "primary failed while replica initializing",
                            null,
                            0,
                            unassignedInfo.getUnassignedTimeInNanos(),
                            unassignedInfo.getUnassignedTimeInMillis(),
                            false,
                            AllocationStatus.NO_ATTEMPT,
                            Collections.emptySet(),
                            routing.currentNodeId()
                        );
                        failShard(logger, replicaShard, primaryFailedUnassignedInfo, indexMetadata, routingChangesObserver);
                    }
                }
            }
        }

        if (failedShard.relocating()) {
            // find the shard that is initializing on the target node
            ShardRouting targetShard = getByAllocationId(failedShard.shardId(), failedShard.allocationId().getRelocationId());
            assert targetShard.isRelocationTargetOf(failedShard);
            if (failedShard.primary()) {
                logger.trace("{} is removed due to the failure/cancellation of the source shard", targetShard);
                // cancel and remove target shard
                remove(targetShard);
                routingChangesObserver.shardFailed(targetShard, unassignedInfo);
            } else {
                logger.trace("{}, relocation source failed / cancelled, mark as initializing without relocation source", targetShard);
                // promote to initializing shard without relocation source and ensure that removed relocation source
                // is not added back as unassigned shard
                removeRelocationSource(targetShard);
                routingChangesObserver.relocationSourceRemoved(targetShard);
            }
        }

        // fail actual shard
        if (failedShard.initializing()) {
            if (failedShard.relocatingNodeId() == null) {
                if (failedShard.primary()) {
                    // promote active replica to primary if active replica exists (only the case for shadow replicas)
                    unassignPrimaryAndPromoteActiveReplicaIfExists(failedShard, unassignedInfo, routingChangesObserver);
                } else {
                    // initializing shard that is not relocation target, just move to unassigned
                    moveToUnassigned(failedShard, unassignedInfo);
                }
            } else {
                // The shard is a target of a relocating shard. In that case we only need to remove the target shard and cancel the source
                // relocation. No shard is left unassigned
                logger.trace(
                    "{} is a relocation target, resolving source to cancel relocation ({})",
                    failedShard,
                    unassignedInfo.shortSummary()
                );
                ShardRouting sourceShard = getByAllocationId(failedShard.shardId(), failedShard.allocationId().getRelocationId());
                assert sourceShard.isRelocationSourceOf(failedShard);
                logger.trace(
                    "{}, resolved source to [{}]. canceling relocation ... ({})",
                    failedShard.shardId(),
                    sourceShard,
                    unassignedInfo.shortSummary()
                );
                cancelRelocation(sourceShard);
                remove(failedShard);
            }
        } else {
            assert failedShard.active();
            if (failedShard.primary()) {
                // promote active replica to primary if active replica exists
                unassignPrimaryAndPromoteActiveReplicaIfExists(failedShard, unassignedInfo, routingChangesObserver);
            } else {
                if (failedShard.relocating()) {
                    remove(failedShard);
                } else {
                    moveToUnassigned(failedShard, unassignedInfo);
                }
            }
        }
        routingChangesObserver.shardFailed(failedShard, unassignedInfo);
        assert node(failedShard.currentNodeId()).getByShardId(failedShard.shardId()) == null
            : "failedShard " + failedShard + " was matched but wasn't removed";
    }

    private void unassignPrimaryAndPromoteActiveReplicaIfExists(
        ShardRouting failedShard,
        UnassignedInfo unassignedInfo,
        RoutingChangesObserver routingChangesObserver
    ) {
        assert failedShard.primary();
        ShardRouting activeReplica = activeReplicaWithHighestVersion(failedShard.shardId());
        if (activeReplica == null) {
            moveToUnassigned(failedShard, unassignedInfo);
        } else {
            movePrimaryToUnassignedAndDemoteToReplica(failedShard, unassignedInfo);
            promoteReplicaToPrimary(activeReplica, routingChangesObserver);
        }
    }

    private void promoteReplicaToPrimary(ShardRouting activeReplica, RoutingChangesObserver routingChangesObserver) {
        // if the activeReplica was relocating before this call to failShard, its relocation was cancelled earlier when we
        // failed initializing replica shards (and moved replica relocation source back to started)
        assert activeReplica.started() : "replica relocation should have been cancelled: " + activeReplica;
        promoteActiveReplicaShardToPrimary(activeReplica);
        routingChangesObserver.replicaPromoted(activeReplica);
    }

    /**
     * Mark a shard as started and adjusts internal statistics.
     *
     * @return the started shard
     */
    private ShardRouting started(ShardRouting shard) {
        assert shard.initializing() : "expected an initializing shard " + shard;
        if (shard.relocatingNodeId() == null) {
            // if this is not a target shard for relocation, we need to update statistics
            inactiveShardCount--;
            if (shard.primary()) {
                inactivePrimaryCount--;
            }
        }
        removeRecovery(shard);
        ShardRouting startedShard = shard.moveToStarted();
        updateAssigned(shard, startedShard);
        return startedShard;
    }

    /**
     * Cancels a relocation of a shard that shard must relocating.
     *
     * @return the shard after cancelling relocation
     */
    private ShardRouting cancelRelocation(ShardRouting shard) {
        relocatingShards--;
        ShardRouting cancelledShard = shard.cancelRelocation();
        updateAssigned(shard, cancelledShard);
        return cancelledShard;
    }

    /**
     * moves the assigned replica shard to primary.
     *
     * @param replicaShard the replica shard to be promoted to primary
     * @return             the resulting primary shard
     */
    private ShardRouting promoteActiveReplicaShardToPrimary(ShardRouting replicaShard) {
        assert replicaShard.active() : "non-active shard cannot be promoted to primary: " + replicaShard;
        assert replicaShard.primary() == false : "primary shard cannot be promoted to primary: " + replicaShard;
        ShardRouting primaryShard = replicaShard.moveActiveReplicaToPrimary();
        updateAssigned(replicaShard, primaryShard);
        return primaryShard;
    }

    private static final List<ShardRouting> EMPTY = Collections.emptyList();

    /**
     * Cancels the give shard from the Routing nodes internal statistics and cancels
     * the relocation if the shard is relocating.
     */
    private void remove(ShardRouting shard) {
        assert shard.unassigned() == false : "only assigned shards can be removed here (" + shard + ")";
        node(shard.currentNodeId()).remove(shard);
        if (shard.initializing() && shard.relocatingNodeId() == null) {
            inactiveShardCount--;
            assert inactiveShardCount >= 0;
            if (shard.primary()) {
                inactivePrimaryCount--;
            }
        } else if (shard.relocating()) {
            shard = cancelRelocation(shard);
        }
        assignedShardsRemove(shard);
        if (shard.initializing()) {
            removeRecovery(shard);
        }
    }

    /**
     * Removes relocation source of an initializing non-primary shard. This allows the replica shard to continue recovery from
     * the primary even though its non-primary relocation source has failed.
     */
    private ShardRouting removeRelocationSource(ShardRouting shard) {
        assert shard.isRelocationTarget() : "only relocation target shards can have their relocation source removed (" + shard + ")";
        ShardRouting relocationMarkerRemoved = shard.removeRelocationSource();
        updateAssigned(shard, relocationMarkerRemoved);
        inactiveShardCount++; // relocation targets are not counted as inactive shards whereas initializing shards are
        return relocationMarkerRemoved;
    }

    private void assignedShardsAdd(ShardRouting shard) {
        assert shard.unassigned() == false : "unassigned shard " + shard + " cannot be added to list of assigned shards";
        List<ShardRouting> shards = assignedShards.computeIfAbsent(shard.shardId(), k -> new ArrayList<>());
        assert assertInstanceNotInList(shard, shards) : "shard " + shard + " cannot appear twice in list of assigned shards";
        shards.add(shard);
    }

    private static boolean assertInstanceNotInList(ShardRouting shard, List<ShardRouting> shards) {
        for (ShardRouting s : shards) {
            assert s != shard;
        }
        return true;
    }

    private void assignedShardsRemove(ShardRouting shard) {
        final List<ShardRouting> replicaSet = assignedShards.get(shard.shardId());
        if (replicaSet != null) {
            final Iterator<ShardRouting> iterator = replicaSet.iterator();
            while (iterator.hasNext()) {
                // yes we check identity here
                if (shard == iterator.next()) {
                    iterator.remove();
                    return;
                }
            }
        }
        assert false : "No shard found to remove";
    }

    private ShardRouting reinitReplica(ShardRouting shard) {
        assert shard.primary() == false : "shard must be a replica: " + shard;
        assert shard.initializing() : "can only reinitialize an initializing replica: " + shard;
        assert shard.isRelocationTarget() == false : "replication target cannot be reinitialized: " + shard;
        ShardRouting reinitializedShard = shard.reinitializeReplicaShard();
        updateAssigned(shard, reinitializedShard);
        return reinitializedShard;
    }

    private void updateAssigned(ShardRouting oldShard, ShardRouting newShard) {
        assert oldShard.shardId().equals(newShard.shardId())
            : "can only update " + oldShard + " by shard with same shard id but was " + newShard;
        assert oldShard.unassigned() == false && newShard.unassigned() == false
            : "only assigned shards can be updated in list of assigned shards (prev: " + oldShard + ", new: " + newShard + ")";
        assert oldShard.currentNodeId().equals(newShard.currentNodeId())
            : "shard to update " + oldShard + " can only update " + oldShard + " by shard assigned to same node but was " + newShard;
        node(oldShard.currentNodeId()).update(oldShard, newShard);
        List<ShardRouting> shardsWithMatchingShardId = assignedShards.computeIfAbsent(oldShard.shardId(), k -> new ArrayList<>());
        int previousShardIndex = shardsWithMatchingShardId.indexOf(oldShard);
        assert previousShardIndex >= 0 : "shard to update " + oldShard + " does not exist in list of assigned shards";
        shardsWithMatchingShardId.set(previousShardIndex, newShard);
    }

    private ShardRouting moveToUnassigned(ShardRouting shard, UnassignedInfo unassignedInfo) {
        assert shard.unassigned() == false : "only assigned shards can be moved to unassigned (" + shard + ")";
        remove(shard);
        ShardRouting unassigned = shard.moveToUnassigned(unassignedInfo);
        unassignedShards.add(unassigned);
        return unassigned;
    }

    /**
     * Moves assigned primary to unassigned and demotes it to a replica.
     * Used in conjunction with {@link #promoteActiveReplicaShardToPrimary} when an active replica is promoted to primary.
     */
    private ShardRouting movePrimaryToUnassignedAndDemoteToReplica(ShardRouting shard, UnassignedInfo unassignedInfo) {
        assert shard.unassigned() == false : "only assigned shards can be moved to unassigned (" + shard + ")";
        assert shard.primary() : "only primary can be demoted to replica (" + shard + ")";
        remove(shard);
        ShardRouting unassigned = shard.moveToUnassigned(unassignedInfo).moveUnassignedFromPrimary();
        unassignedShards.add(unassigned);
        return unassigned;
    }

    /**
     * Returns the number of routing nodes
     */
    @Override
    public int size() {
        return nodesToShards.size();
    }

    /**
     * @return collection of {@link ShardRouting}s, keyed by shard ID.
     */
    public Map<ShardId, List<ShardRouting>> getAssignedShards() {
        return Collections.unmodifiableMap(assignedShards);
    }

    @Override
    public boolean equals(Object o) {
        if (this == o) {
            return true;
        }
        if (o == null || getClass() != o.getClass()) {
            return false;
        }
        RoutingNodes that = (RoutingNodes) o;
        return readOnly == that.readOnly
            && inactivePrimaryCount == that.inactivePrimaryCount
            && inactiveShardCount == that.inactiveShardCount
            && relocatingShards == that.relocatingShards
            && nodesToShards.equals(that.nodesToShards)
            && unassignedShards.equals(that.unassignedShards)
            && assignedShards.equals(that.assignedShards)
            && attributeValuesByAttribute.equals(that.attributeValuesByAttribute)
            && recoveriesPerNode.equals(that.recoveriesPerNode);
    }

    @Override
    public int hashCode() {
        return Objects.hash(
            nodesToShards,
            unassignedShards,
            assignedShards,
            readOnly,
            inactivePrimaryCount,
            inactiveShardCount,
            relocatingShards,
            attributeValuesByAttribute,
            recoveriesPerNode
        );
    }

    public static final class UnassignedShards implements Iterable<ShardRouting> {

        private final RoutingNodes nodes;
        private final List<ShardRouting> unassigned;
        private final List<ShardRouting> ignored;

        private int primaries;
        private int ignoredPrimaries;

        public UnassignedShards(RoutingNodes nodes) {
            this(nodes, new ArrayList<>(), new ArrayList<>(), 0, 0);
        }

        private UnassignedShards(
            RoutingNodes nodes,
            List<ShardRouting> unassigned,
            List<ShardRouting> ignored,
            int primaries,
            int ignoredPrimaries
        ) {
            this.nodes = nodes;
            this.unassigned = unassigned;
            this.ignored = ignored;
            this.primaries = primaries;
            this.ignoredPrimaries = ignoredPrimaries;
        }

        public UnassignedShards copyFor(RoutingNodes newNodes) {
            return new UnassignedShards(newNodes, new ArrayList<>(unassigned), new ArrayList<>(ignored), primaries, ignoredPrimaries);
        }

        public void add(ShardRouting shardRouting) {
            if (shardRouting.primary()) {
                primaries++;
            }
            unassigned.add(shardRouting);
        }

        public void sort(Comparator<ShardRouting> comparator) {
            nodes.ensureMutable();
            CollectionUtil.timSort(unassigned, comparator);
        }

        /**
         * Returns the size of the non-ignored unassigned shards
         */
        public int size() {
            return unassigned.size();
        }

        /**
         * Returns the number of non-ignored unassigned primaries
         */
        public int getNumPrimaries() {
            return primaries;
        }

        /**
         * Returns the number of temporarily marked as ignored unassigned primaries
         */
        public int getNumIgnoredPrimaries() {
            return ignoredPrimaries;
        }

        @Override
        public UnassignedIterator iterator() {
            return new UnassignedIterator();
        }

        /**
         * The list of ignored unassigned shards (read only). The ignored unassigned shards
         * are not part of the formal unassigned list, but are kept around and used to build
         * back the list of unassigned shards as part of the routing table.
         */
        public List<ShardRouting> ignored() {
            return Collections.unmodifiableList(ignored);
        }

        /**
         * Marks a shard as temporarily ignored and adds it to the ignore unassigned list.
         * Should be used with caution, typically,
         * the correct usage is to removeAndIgnore from the iterator.
         * @see #ignored()
         * @see UnassignedIterator#removeAndIgnore(AllocationStatus, RoutingChangesObserver)
         * @see #isIgnoredEmpty()
         */
        public void ignoreShard(ShardRouting shard, AllocationStatus allocationStatus, RoutingChangesObserver changes) {
            nodes.ensureMutable();
            if (shard.primary()) {
                ignoredPrimaries++;
                UnassignedInfo currInfo = shard.unassignedInfo();
                assert currInfo != null;
                if (allocationStatus.equals(currInfo.getLastAllocationStatus()) == false) {
                    UnassignedInfo newInfo = new UnassignedInfo(
                        currInfo.getReason(),
                        currInfo.getMessage(),
                        currInfo.getFailure(),
                        currInfo.getNumFailedAllocations(),
                        currInfo.getUnassignedTimeInNanos(),
                        currInfo.getUnassignedTimeInMillis(),
                        currInfo.isDelayed(),
                        allocationStatus,
                        currInfo.getFailedNodeIds(),
                        currInfo.getLastAllocatedNodeId()
                    );
                    ShardRouting updatedShard = shard.updateUnassigned(newInfo, shard.recoverySource());
                    changes.unassignedInfoUpdated(shard, newInfo);
                    shard = updatedShard;
                }
            }
            ignored.add(shard);
        }

        public void resetIgnored() {
            assert unassigned.size() == 0; // every unassigned shard should be ignored before resetting
            unassigned.addAll(ignored);
            ignored.clear();
        }

        public class UnassignedIterator implements Iterator<ShardRouting>, ExistingShardsAllocator.UnassignedAllocationHandler {

            private final ListIterator<ShardRouting> iterator;
            private ShardRouting current;

            public UnassignedIterator() {
                this.iterator = unassigned.listIterator();
            }

            @Override
            public boolean hasNext() {
                return iterator.hasNext();
            }

            @Override
            public ShardRouting next() {
                return current = iterator.next();
            }

            /**
             * Initializes the current unassigned shard and moves it from the unassigned list.
             *
             * @param existingAllocationId allocation id to use. If null, a fresh allocation id is generated.
             */
            @Override
            public ShardRouting initialize(
                String nodeId,
                @Nullable String existingAllocationId,
                long expectedShardSize,
                RoutingChangesObserver routingChangesObserver
            ) {
                nodes.ensureMutable();
                innerRemove();
                return nodes.initializeShard(current, nodeId, existingAllocationId, expectedShardSize, routingChangesObserver);
            }

            /**
             * Removes and ignores the unassigned shard (will be ignored for this run, but
             * will be added back to unassigned once the metadata is constructed again).
             * Typically this is used when an allocation decision prevents a shard from being allocated such
             * that subsequent consumers of this API won't try to allocate this shard again.
             *
             * @param attempt the result of the allocation attempt
             */
            @Override
            public void removeAndIgnore(AllocationStatus attempt, RoutingChangesObserver changes) {
                nodes.ensureMutable();
                innerRemove();
                ignoreShard(current, attempt, changes);
            }

            private void updateShardRouting(ShardRouting shardRouting) {
                current = shardRouting;
                iterator.set(shardRouting);
            }

            /**
             * updates the unassigned info and recovery source on the current unassigned shard
             *
             * @param  unassignedInfo the new unassigned info to use
             * @param  recoverySource the new recovery source to use
             * @return the shard with unassigned info updated
             */
            @Override
            public ShardRouting updateUnassigned(
                UnassignedInfo unassignedInfo,
                RecoverySource recoverySource,
                RoutingChangesObserver changes
            ) {
                nodes.ensureMutable();
                ShardRouting updatedShardRouting = current.updateUnassigned(unassignedInfo, recoverySource);
                changes.unassignedInfoUpdated(current, unassignedInfo);
                updateShardRouting(updatedShardRouting);
                return updatedShardRouting;
            }

            /**
             * Unsupported operation, just there for the interface. Use
             * {@link #removeAndIgnore(AllocationStatus, RoutingChangesObserver)} or
             * {@link #initialize(String, String, long, RoutingChangesObserver)}.
             */
            @Override
            public void remove() {
                throw new UnsupportedOperationException(
                    "remove is not supported in unassigned iterator," + " use removeAndIgnore or initialize"
                );
            }

            private void innerRemove() {
                iterator.remove();
                if (current.primary()) {
                    primaries--;
                }
            }
        }

        /**
         * Returns <code>true</code> iff this collection contains one or more non-ignored unassigned shards.
         */
        public boolean isEmpty() {
            return unassigned.isEmpty();
        }

        /**
         * Returns <code>true</code> iff any unassigned shards are marked as temporarily ignored.
         * @see UnassignedShards#ignoreShard(ShardRouting, AllocationStatus, RoutingChangesObserver)
         * @see UnassignedIterator#removeAndIgnore(AllocationStatus, RoutingChangesObserver)
         */
        public boolean isIgnoredEmpty() {
            return ignored.isEmpty();
        }

        /**
         * Drains all unassigned shards and returns it.
         * This method will not drain ignored shards.
         */
        public ShardRouting[] drain() {
            nodes.ensureMutable();
            ShardRouting[] mutableShardRoutings = unassigned.toArray(new ShardRouting[unassigned.size()]);
            unassigned.clear();
            primaries = 0;
            return mutableShardRoutings;
        }

        @Override
        public boolean equals(Object o) {
            if (this == o) {
                return true;
            }
            if (o == null || getClass() != o.getClass()) {
                return false;
            }
            UnassignedShards that = (UnassignedShards) o;
            return primaries == that.primaries
                && ignoredPrimaries == that.ignoredPrimaries
                && unassigned.equals(that.unassigned)
                && ignored.equals(that.ignored);
        }

        @Override
        public int hashCode() {
            return Objects.hash(unassigned, ignored, primaries, ignoredPrimaries);
        }
    }

    /**
     * Calculates RoutingNodes statistics by iterating over all {@link ShardRouting}s
     * in the cluster to ensure the book-keeping is correct.
     * For performance reasons, this should only be called from asserts
     *
     * @return this method always returns <code>true</code> or throws an assertion error. If assertion are not enabled
     *         this method does nothing.
     */
    public static boolean assertShardStats(RoutingNodes routingNodes) {
        if (Assertions.ENABLED == false) {
            return true;
        }
        int unassignedPrimaryCount = 0;
        int unassignedIgnoredPrimaryCount = 0;
        int inactivePrimaryCount = 0;
        int inactiveShardCount = 0;
        int relocating = 0;
        Map<Index, Integer> indicesAndShards = new HashMap<>();
        for (RoutingNode node : routingNodes) {
            for (ShardRouting shard : node) {
                if (shard.initializing() && shard.relocatingNodeId() == null) {
                    inactiveShardCount++;
                    if (shard.primary()) {
                        inactivePrimaryCount++;
                    }
                }
                if (shard.relocating()) {
                    relocating++;
                }
                Integer i = indicesAndShards.get(shard.index());
                if (i == null) {
                    i = shard.id();
                }
                indicesAndShards.put(shard.index(), Math.max(i, shard.id()));
            }
        }

        // Assert that the active shard routing are identical.
        Set<Map.Entry<Index, Integer>> entries = indicesAndShards.entrySet();

        final Map<ShardId, HashSet<ShardRouting>> shardsByShardId = new HashMap<>();
        for (final RoutingNode routingNode : routingNodes) {
            for (final ShardRouting shardRouting : routingNode) {
                final HashSet<ShardRouting> shards = shardsByShardId.computeIfAbsent(
                    new ShardId(shardRouting.index(), shardRouting.id()),
                    k -> new HashSet<>()
                );
                shards.add(shardRouting);
            }
        }

        for (final Map.Entry<Index, Integer> e : entries) {
            final Index index = e.getKey();
            for (int i = 0; i <= e.getValue(); i++) {
                final ShardId shardId = new ShardId(index, i);
                final HashSet<ShardRouting> shards = shardsByShardId.get(shardId);
                final List<ShardRouting> mutableShardRoutings = routingNodes.assignedShards(shardId);
                assert (shards == null && mutableShardRoutings.size() == 0)
                    || (shards != null && shards.size() == mutableShardRoutings.size() && shards.containsAll(mutableShardRoutings));
            }
        }

        for (ShardRouting shard : routingNodes.unassigned()) {
            if (shard.primary()) {
                unassignedPrimaryCount++;
            }
        }

        for (ShardRouting shard : routingNodes.unassigned().ignored()) {
            if (shard.primary()) {
                unassignedIgnoredPrimaryCount++;
            }
        }

        for (Map.Entry<String, Recoveries> recoveries : routingNodes.recoveriesPerNode.entrySet()) {
            String node = recoveries.getKey();
            final Recoveries value = recoveries.getValue();
            int incoming = 0;
            int outgoing = 0;
            RoutingNode routingNode = routingNodes.nodesToShards.get(node);
            if (routingNode != null) { // node might have dropped out of the cluster
                for (ShardRouting routing : routingNode) {
                    if (routing.initializing()) {
                        incoming++;
                    }
                    if (routing.primary() && routing.isRelocationTarget() == false) {
                        for (ShardRouting assigned : routingNodes.assignedShards.get(routing.shardId())) {
                            if (assigned.initializing() && assigned.recoverySource().getType() == RecoverySource.Type.PEER) {
                                outgoing++;
                            }
                        }
                    }
                }
            }
            assert incoming == value.incoming : incoming + " != " + value.incoming + " node: " + routingNode;
            assert outgoing == value.outgoing : outgoing + " != " + value.outgoing + " node: " + routingNode;
        }

        assert unassignedPrimaryCount == routingNodes.unassignedShards.getNumPrimaries()
            : "Unassigned primaries is ["
                + unassignedPrimaryCount
                + "] but RoutingNodes returned unassigned primaries ["
                + routingNodes.unassigned().getNumPrimaries()
                + "]";
        assert unassignedIgnoredPrimaryCount == routingNodes.unassignedShards.getNumIgnoredPrimaries()
            : "Unassigned ignored primaries is ["
                + unassignedIgnoredPrimaryCount
                + "] but RoutingNodes returned unassigned ignored primaries ["
                + routingNodes.unassigned().getNumIgnoredPrimaries()
                + "]";
        assert inactivePrimaryCount == routingNodes.inactivePrimaryCount
            : "Inactive Primary count ["
                + inactivePrimaryCount
                + "] but RoutingNodes returned inactive primaries ["
                + routingNodes.inactivePrimaryCount
                + "]";
        assert inactiveShardCount == routingNodes.inactiveShardCount
            : "Inactive Shard count ["
                + inactiveShardCount
                + "] but RoutingNodes returned inactive shards ["
                + routingNodes.inactiveShardCount
                + "]";
        assert routingNodes.getRelocatingShardCount() == relocating
            : "Relocating shards mismatch [" + routingNodes.getRelocatingShardCount() + "] but expected [" + relocating + "]";

        return true;
    }

    private void ensureMutable() {
        if (readOnly) {
            throw new IllegalStateException("can't modify RoutingNodes - readonly");
        }
    }

    /**
     * Creates an iterator over shards interleaving between nodes: The iterator returns the first shard from
     * the first node, then the first shard of the second node, etc. until one shard from each node has been returned.
     * The iterator then resumes on the first node by returning the second shard and continues until all shards from
     * all the nodes have been returned.
     */
    public Iterator<ShardRouting> nodeInterleavedShardIterator() {
        final Queue<Iterator<ShardRouting>> queue = new ArrayDeque<>(nodesToShards.size());
        for (final var routingNode : nodesToShards.values()) {
            final var iterator = routingNode.copyShards().iterator();
            if (iterator.hasNext()) {
                queue.add(iterator);
            }
        }
        return new Iterator<>() {
            public boolean hasNext() {
                return queue.isEmpty() == false;
            }

            public ShardRouting next() {
                if (queue.isEmpty()) {
                    throw new NoSuchElementException();
                }
                final var nodeIterator = queue.poll();
                assert nodeIterator.hasNext();
                final var nextShard = nodeIterator.next();
                if (nodeIterator.hasNext()) {
                    queue.offer(nodeIterator);
                }
                return nextShard;
            }
        };
    }

    private static final class Recoveries {
        private static final Recoveries EMPTY = new Recoveries();
        private int incoming = 0;
        private int outgoing = 0;

        public Recoveries copy() {
            final Recoveries copy = new Recoveries();
            copy.incoming = incoming;
            copy.outgoing = outgoing;
            return copy;
        }

        void addOutgoing(int howMany) {
            assert outgoing + howMany >= 0 : outgoing + howMany + " must be >= 0";
            outgoing += howMany;
        }

        void addIncoming(int howMany) {
            assert incoming + howMany >= 0 : incoming + howMany + " must be >= 0";
            incoming += howMany;
        }

        int getOutgoing() {
            return outgoing;
        }

        int getIncoming() {
            return incoming;
        }

        public static Recoveries getOrAdd(Map<String, Recoveries> map, String key) {
            Recoveries recoveries = map.get(key);
            if (recoveries == null) {
                recoveries = new Recoveries();
                map.put(key, recoveries);
            }
            return recoveries;
        }

        @Override
        public boolean equals(Object o) {
            if (this == o) {
                return true;
            }
            if (o == null || getClass() != o.getClass()) {
                return false;
            }
            Recoveries that = (Recoveries) o;
            return incoming == that.incoming && outgoing == that.outgoing;
        }

        @Override
        public int hashCode() {
            return Objects.hash(incoming, outgoing);
        }
    }
}<|MERGE_RESOLUTION|>--- conflicted
+++ resolved
@@ -18,6 +18,7 @@
 import org.elasticsearch.cluster.node.DiscoveryNodes;
 import org.elasticsearch.cluster.routing.UnassignedInfo.AllocationStatus;
 import org.elasticsearch.cluster.routing.allocation.ExistingShardsAllocator;
+import org.elasticsearch.cluster.service.MasterService;
 import org.elasticsearch.common.util.Maps;
 import org.elasticsearch.core.Nullable;
 import org.elasticsearch.core.Tuple;
@@ -273,15 +274,8 @@
     }
 
     public Set<String> getAttributeValues(String attributeName) {
-<<<<<<< HEAD
-        // Only ever accessed on the owning thread so no need for synchronization
-        // TODO fix up this assertion
-        // assert MasterService.isMasterUpdateThread() || Thread.currentThread().getName().startsWith("TEST-")
-        // : Thread.currentThread().getName() + " should be the master service thread";
-=======
         // Only ever accessed on the master service thread so no need for synchronization
         assert MasterService.assertMasterUpdateOrTestThread();
->>>>>>> f99ee51c
         return attributeValuesByAttribute.computeIfAbsent(
             attributeName,
             ignored -> stream().map(r -> r.node().getAttributes().get(attributeName)).filter(Objects::nonNull).collect(Collectors.toSet())
