--- conflicted
+++ resolved
@@ -1846,11 +1846,7 @@
         private IndexMetadataStats stats = null;
         private Double indexWriteLoadForecast = null;
         private Long shardSizeInBytesForecast = null;
-<<<<<<< HEAD
-        private Map<String, Set<String>> fieldsForModels = Map.of();
-=======
         private final ImmutableOpenMap.Builder<String, Set<String>> fieldsForModels;
->>>>>>> 981ac8f8
 
         public Builder(String index) {
             this.index = index;
@@ -1883,11 +1879,7 @@
             this.stats = indexMetadata.stats;
             this.indexWriteLoadForecast = indexMetadata.writeLoadForecast;
             this.shardSizeInBytesForecast = indexMetadata.shardSizeInBytesForecast;
-<<<<<<< HEAD
-            this.fieldsForModels = indexMetadata.fieldsForModels;
-=======
             this.fieldsForModels = ImmutableOpenMap.builder(indexMetadata.fieldsForModels);
->>>>>>> 981ac8f8
         }
 
         public Builder index(String index) {
@@ -2122,12 +2114,7 @@
         }
 
         public Builder fieldsForModels(Map<String, Set<String>> fieldsForModels) {
-<<<<<<< HEAD
-            // TODO: How to handle null value? Clear this.fieldsForModels?
-            this.fieldsForModels = fieldsForModels;
-=======
             processFieldsForModels(this.fieldsForModels, fieldsForModels);
->>>>>>> 981ac8f8
             return this;
         }
 
@@ -2326,11 +2313,7 @@
                 stats,
                 indexWriteLoadForecast,
                 shardSizeInBytesForecast,
-<<<<<<< HEAD
-                fieldsForModels
-=======
                 fieldsForModels.build()
->>>>>>> 981ac8f8
             );
         }
 
@@ -2456,15 +2439,8 @@
                 builder.field(KEY_SHARD_SIZE_FORECAST, indexMetadata.shardSizeInBytesForecast);
             }
 
-<<<<<<< HEAD
-            // TODO: Need null check?
-            Map<String, Set<String>> fieldsForModels = indexMetadata.getFieldsForModels();
-            if (fieldsForModels != null && fieldsForModels.isEmpty() == false) {
-                builder.field(KEY_FIELDS_FOR_MODELS, fieldsForModels);
-=======
             if (indexMetadata.fieldsForModels.isEmpty() == false) {
                 builder.field(KEY_FIELDS_FOR_MODELS, indexMetadata.fieldsForModels);
->>>>>>> 981ac8f8
             }
 
             builder.endObject();
