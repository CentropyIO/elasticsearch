/*
 * Copyright Elasticsearch B.V. and/or licensed to Elasticsearch B.V. under one
 * or more contributor license agreements. Licensed under the Elastic License
 * 2.0 and the Server Side Public License, v 1; you may not use this file except
 * in compliance with, at your election, the Elastic License 2.0 or the Server
 * Side Public License, v 1.
 */

package org.elasticsearch.action.bulk;

<<<<<<< HEAD
import org.elasticsearch.action.ActionRequest;
import org.elasticsearch.action.ActionRequestLazyBuilder;
import org.elasticsearch.action.ActionResponse;
import org.elasticsearch.action.DocWriteRequest;
import org.elasticsearch.action.RequestBuilder;
=======
import org.elasticsearch.action.ActionRequestLazyBuilder;
import org.elasticsearch.action.DocWriteRequest;
import org.elasticsearch.action.DocWriteResponse;
>>>>>>> ff0f83f5
import org.elasticsearch.action.delete.DeleteRequest;
import org.elasticsearch.action.delete.DeleteRequestBuilder;
import org.elasticsearch.action.index.IndexRequest;
import org.elasticsearch.action.index.IndexRequestBuilder;
import org.elasticsearch.action.support.ActiveShardCount;
import org.elasticsearch.action.support.WriteRequest;
import org.elasticsearch.action.support.WriteRequestBuilder;
import org.elasticsearch.action.support.replication.ReplicationRequest;
import org.elasticsearch.action.update.UpdateRequest;
import org.elasticsearch.action.update.UpdateRequestBuilder;
import org.elasticsearch.client.internal.ElasticsearchClient;
import org.elasticsearch.core.Nullable;
import org.elasticsearch.core.TimeValue;
import org.elasticsearch.xcontent.XContentType;

import java.io.IOException;
import java.util.ArrayList;
import java.util.List;

/**
 * A bulk request holds an ordered {@link IndexRequest}s and {@link DeleteRequest}s and allows to executes
 * it in a single batch.
 */
public class BulkRequestBuilder extends ActionRequestLazyBuilder<BulkRequest, BulkResponse>
    implements
        WriteRequestBuilder<BulkRequestBuilder> {
    private final String globalIndex;
    /*
     * The following 3 variables hold the list of requests that make up this bulk. Only one can be non-empty. That is, users can't add
     * some IndexRequests and some IndexRequestBuilders. They need to pick one (preferably builders) and stick with it.
     */
    private final List<DocWriteRequest<?>> requests = new ArrayList<>();
    private final List<FramedData> framedData = new ArrayList<>();
<<<<<<< HEAD
    private final List<RequestBuilder<? extends ActionRequest, ? extends ActionResponse>> requestBuilders = new ArrayList<>();
    private ActiveShardCount waitForActiveShards;
    private TimeValue timeout;
    private String timeoutString;
    private String globalPipeline;
    private String globalRouting;
    private WriteRequest.RefreshPolicy refreshPolicy;
    private String refreshPolicyString;
=======
    private final List<ActionRequestLazyBuilder<? extends DocWriteRequest<?>, ? extends DocWriteResponse>> requestBuilders =
        new ArrayList<>();
    private ActiveShardCount waitForActiveShards;
    private TimeValue timeout;
    private String globalPipeline;
    private String globalRouting;
    private WriteRequest.RefreshPolicy refreshPolicy;
>>>>>>> ff0f83f5

    public BulkRequestBuilder(ElasticsearchClient client, @Nullable String globalIndex) {
        super(client, BulkAction.INSTANCE);
        this.globalIndex = globalIndex;
    }

    public BulkRequestBuilder(ElasticsearchClient client) {
        this(client, null);
    }

    /**
     * Adds an {@link IndexRequest} to the list of actions to execute. Follows the same behavior of {@link IndexRequest}
     * (for example, if no id is provided, one will be generated, or usage of the create flag).
     * @deprecated use {@link #add(IndexRequestBuilder)} instead
     */
    @Deprecated
    public BulkRequestBuilder add(IndexRequest request) {
        requests.add(request);
        return this;
    }

    /**
     * Adds an {@link IndexRequest} to the list of actions to execute. Follows the same behavior of {@link IndexRequest}
     * (for example, if no id is provided, one will be generated, or usage of the create flag).
     */
    public BulkRequestBuilder add(IndexRequestBuilder request) {
        requestBuilders.add(request);
        return this;
    }

    /**
     * Adds an {@link DeleteRequest} to the list of actions to execute.
     * @deprecated use {@link #add(DeleteRequestBuilder)} instead
     */
    @Deprecated
    public BulkRequestBuilder add(DeleteRequest request) {
        requests.add(request);
        return this;
    }

    /**
     * Adds an {@link DeleteRequest} to the list of actions to execute.
     */
    public BulkRequestBuilder add(DeleteRequestBuilder request) {
        requestBuilders.add(request);
        return this;
    }

    /**
     * Adds an {@link UpdateRequest} to the list of actions to execute.
     * @deprecated use {@link #add(UpdateRequestBuilder)} instead
     */
    @Deprecated
    public BulkRequestBuilder add(UpdateRequest request) {
        requests.add(request);
        return this;
    }

    /**
     * Adds an {@link UpdateRequest} to the list of actions to execute.
     */
    public BulkRequestBuilder add(UpdateRequestBuilder request) {
        requestBuilders.add(request);
        return this;
    }

    /**
     * Adds a framed data in binary format
     */
    public BulkRequestBuilder add(byte[] data, int from, int length, XContentType xContentType) throws Exception {
        framedData.add(new FramedData(data, from, length, null, xContentType));
        return this;
    }

    /**
     * Adds a framed data in binary format
     */
    public BulkRequestBuilder add(byte[] data, int from, int length, @Nullable String defaultIndex, XContentType xContentType)
        throws Exception {
        framedData.add(new FramedData(data, from, length, defaultIndex, xContentType));
        return this;
    }

    /**
     * Sets the number of shard copies that must be active before proceeding with the write.
     * See {@link ReplicationRequest#waitForActiveShards(ActiveShardCount)} for details.
     */
    public BulkRequestBuilder setWaitForActiveShards(ActiveShardCount waitForActiveShards) {
        this.waitForActiveShards = waitForActiveShards;
        return this;
    }

    /**
     * A shortcut for {@link #setWaitForActiveShards(ActiveShardCount)} where the numerical
     * shard count is passed in, instead of having to first call {@link ActiveShardCount#from(int)}
     * to get the ActiveShardCount.
     */
    public BulkRequestBuilder setWaitForActiveShards(final int waitForActiveShards) {
        return setWaitForActiveShards(ActiveShardCount.from(waitForActiveShards));
    }

    /**
     * A timeout to wait if the index operation can't be performed immediately. Defaults to {@code 1m}.
     */
    public final BulkRequestBuilder setTimeout(TimeValue timeout) {
        this.timeout = timeout;
        return this;
    }

    /**
     * A timeout to wait if the index operation can't be performed immediately. Defaults to {@code 1m}.
     */
    public final BulkRequestBuilder setTimeout(String timeout) {
<<<<<<< HEAD
        this.timeoutString = timeout;
=======
        this.timeout = TimeValue.parseTimeValue(timeout, null, getClass().getSimpleName() + ".timeout");
>>>>>>> ff0f83f5
        return this;
    }

    /**
     * The number of actions currently in the bulk.
     */
    public int numberOfActions() {
        return requests.size() + requestBuilders.size() + framedData.size();
    }

    public BulkRequestBuilder pipeline(String globalPipeline) {
        this.globalPipeline = globalPipeline;
        return this;
    }

    public BulkRequestBuilder routing(String globalRouting) {
        this.globalRouting = globalRouting;
        return this;
    }

    @Override
    public BulkRequestBuilder setRefreshPolicy(WriteRequest.RefreshPolicy refreshPolicy) {
        this.refreshPolicy = refreshPolicy;
<<<<<<< HEAD
        return this;
    }

    @Override
    public BulkRequestBuilder setRefreshPolicy(String refreshPolicy) {
        this.refreshPolicyString = refreshPolicy;
=======
>>>>>>> ff0f83f5
        return this;
    }

    @Override
<<<<<<< HEAD
    public BulkRequest request() {
        validate();
        BulkRequest request = new BulkRequest(globalIndex);
        for (RequestBuilder<? extends ActionRequest, ? extends ActionResponse> requestBuilder : requestBuilders) {
            ActionRequest childRequest = requestBuilder.request();
            request.add((DocWriteRequest<?>) childRequest);
=======
    public BulkRequestBuilder setRefreshPolicy(String refreshPolicy) {
        this.refreshPolicy = WriteRequest.RefreshPolicy.parse(refreshPolicy);
        return this;
    }

    @Override
    public BulkRequest request() {
        validate();
        BulkRequest request = new BulkRequest(globalIndex);
        for (ActionRequestLazyBuilder<? extends DocWriteRequest<?>, ? extends DocWriteResponse> requestBuilder : requestBuilders) {
            DocWriteRequest<?> childRequest = requestBuilder.request();
            request.add(childRequest);
>>>>>>> ff0f83f5
        }
        for (DocWriteRequest<?> childRequest : requests) {
            request.add(childRequest);
        }
        for (FramedData framedData : framedData) {
            try {
                request.add(framedData.data, framedData.from, framedData.length, framedData.defaultIndex, framedData.xContentType);
            } catch (IOException e) {
                throw new RuntimeException(e);
            }
        }
        if (waitForActiveShards != null) {
            request.waitForActiveShards(waitForActiveShards);
        }
        if (timeout != null) {
            request.timeout(timeout);
        }
<<<<<<< HEAD
        if (timeoutString != null) {
            request.timeout(timeoutString);
        }
=======
>>>>>>> ff0f83f5
        if (globalPipeline != null) {
            request.pipeline(globalPipeline);
        }
        if (globalRouting != null) {
            request.routing(globalRouting);
        }
        if (refreshPolicy != null) {
            request.setRefreshPolicy(refreshPolicy);
        }
<<<<<<< HEAD
        if (refreshPolicyString != null) {
            request.setRefreshPolicy(refreshPolicyString);
        }
=======
>>>>>>> ff0f83f5
        return request;
    }

    private void validate() {
        if (countNonEmptyLists(requestBuilders, requests, framedData) > 1) {
            throw new IllegalStateException(
                "Must use only request builders, requests, or byte arrays within a single bulk request. Cannot mix and match"
            );
        }
<<<<<<< HEAD
        if (timeout != null && timeoutString != null) {
            throw new IllegalStateException("Must use only one setTimeout method");
        }
        if (refreshPolicy != null && refreshPolicyString != null) {
            throw new IllegalStateException("Must use only one setRefreshPolicy method");
        }
=======
>>>>>>> ff0f83f5
    }

    private int countNonEmptyLists(List<?>... lists) {
        int sum = 0;
        for (List<?> list : lists) {
            if (list.isEmpty() == false) {
                sum++;
            }
        }
        return sum;
    }

    private record FramedData(byte[] data, int from, int length, @Nullable String defaultIndex, XContentType xContentType) {}
}<|MERGE_RESOLUTION|>--- conflicted
+++ resolved
@@ -8,17 +8,9 @@
 
 package org.elasticsearch.action.bulk;
 
-<<<<<<< HEAD
-import org.elasticsearch.action.ActionRequest;
-import org.elasticsearch.action.ActionRequestLazyBuilder;
-import org.elasticsearch.action.ActionResponse;
-import org.elasticsearch.action.DocWriteRequest;
-import org.elasticsearch.action.RequestBuilder;
-=======
 import org.elasticsearch.action.ActionRequestLazyBuilder;
 import org.elasticsearch.action.DocWriteRequest;
 import org.elasticsearch.action.DocWriteResponse;
->>>>>>> ff0f83f5
 import org.elasticsearch.action.delete.DeleteRequest;
 import org.elasticsearch.action.delete.DeleteRequestBuilder;
 import org.elasticsearch.action.index.IndexRequest;
@@ -52,16 +44,6 @@
      */
     private final List<DocWriteRequest<?>> requests = new ArrayList<>();
     private final List<FramedData> framedData = new ArrayList<>();
-<<<<<<< HEAD
-    private final List<RequestBuilder<? extends ActionRequest, ? extends ActionResponse>> requestBuilders = new ArrayList<>();
-    private ActiveShardCount waitForActiveShards;
-    private TimeValue timeout;
-    private String timeoutString;
-    private String globalPipeline;
-    private String globalRouting;
-    private WriteRequest.RefreshPolicy refreshPolicy;
-    private String refreshPolicyString;
-=======
     private final List<ActionRequestLazyBuilder<? extends DocWriteRequest<?>, ? extends DocWriteResponse>> requestBuilders =
         new ArrayList<>();
     private ActiveShardCount waitForActiveShards;
@@ -69,7 +51,6 @@
     private String globalPipeline;
     private String globalRouting;
     private WriteRequest.RefreshPolicy refreshPolicy;
->>>>>>> ff0f83f5
 
     public BulkRequestBuilder(ElasticsearchClient client, @Nullable String globalIndex) {
         super(client, BulkAction.INSTANCE);
@@ -183,11 +164,7 @@
      * A timeout to wait if the index operation can't be performed immediately. Defaults to {@code 1m}.
      */
     public final BulkRequestBuilder setTimeout(String timeout) {
-<<<<<<< HEAD
-        this.timeoutString = timeout;
-=======
         this.timeout = TimeValue.parseTimeValue(timeout, null, getClass().getSimpleName() + ".timeout");
->>>>>>> ff0f83f5
         return this;
     }
 
@@ -211,27 +188,10 @@
     @Override
     public BulkRequestBuilder setRefreshPolicy(WriteRequest.RefreshPolicy refreshPolicy) {
         this.refreshPolicy = refreshPolicy;
-<<<<<<< HEAD
         return this;
     }
 
     @Override
-    public BulkRequestBuilder setRefreshPolicy(String refreshPolicy) {
-        this.refreshPolicyString = refreshPolicy;
-=======
->>>>>>> ff0f83f5
-        return this;
-    }
-
-    @Override
-<<<<<<< HEAD
-    public BulkRequest request() {
-        validate();
-        BulkRequest request = new BulkRequest(globalIndex);
-        for (RequestBuilder<? extends ActionRequest, ? extends ActionResponse> requestBuilder : requestBuilders) {
-            ActionRequest childRequest = requestBuilder.request();
-            request.add((DocWriteRequest<?>) childRequest);
-=======
     public BulkRequestBuilder setRefreshPolicy(String refreshPolicy) {
         this.refreshPolicy = WriteRequest.RefreshPolicy.parse(refreshPolicy);
         return this;
@@ -244,7 +204,6 @@
         for (ActionRequestLazyBuilder<? extends DocWriteRequest<?>, ? extends DocWriteResponse> requestBuilder : requestBuilders) {
             DocWriteRequest<?> childRequest = requestBuilder.request();
             request.add(childRequest);
->>>>>>> ff0f83f5
         }
         for (DocWriteRequest<?> childRequest : requests) {
             request.add(childRequest);
@@ -262,12 +221,6 @@
         if (timeout != null) {
             request.timeout(timeout);
         }
-<<<<<<< HEAD
-        if (timeoutString != null) {
-            request.timeout(timeoutString);
-        }
-=======
->>>>>>> ff0f83f5
         if (globalPipeline != null) {
             request.pipeline(globalPipeline);
         }
@@ -277,12 +230,6 @@
         if (refreshPolicy != null) {
             request.setRefreshPolicy(refreshPolicy);
         }
-<<<<<<< HEAD
-        if (refreshPolicyString != null) {
-            request.setRefreshPolicy(refreshPolicyString);
-        }
-=======
->>>>>>> ff0f83f5
         return request;
     }
 
@@ -292,15 +239,6 @@
                 "Must use only request builders, requests, or byte arrays within a single bulk request. Cannot mix and match"
             );
         }
-<<<<<<< HEAD
-        if (timeout != null && timeoutString != null) {
-            throw new IllegalStateException("Must use only one setTimeout method");
-        }
-        if (refreshPolicy != null && refreshPolicyString != null) {
-            throw new IllegalStateException("Must use only one setRefreshPolicy method");
-        }
-=======
->>>>>>> ff0f83f5
     }
 
     private int countNonEmptyLists(List<?>... lists) {
