--- conflicted
+++ resolved
@@ -11,34 +11,21 @@
 
 import org.elasticsearch.action.ActionListener;
 import org.elasticsearch.action.support.ActionFilters;
-<<<<<<< HEAD
-import org.elasticsearch.action.support.master.TransportMasterNodeReadProjectAction;
+import org.elasticsearch.action.support.ChannelActionListener;
+import org.elasticsearch.action.support.local.TransportLocalProjectMetadataAction;
 import org.elasticsearch.cluster.ProjectState;
 import org.elasticsearch.cluster.block.ClusterBlockException;
 import org.elasticsearch.cluster.block.ClusterBlockLevel;
-import org.elasticsearch.cluster.metadata.IndexNameExpressionResolver;
 import org.elasticsearch.cluster.project.ProjectResolver;
-=======
-import org.elasticsearch.action.support.ChannelActionListener;
-import org.elasticsearch.action.support.local.TransportLocalClusterStateAction;
-import org.elasticsearch.cluster.ClusterState;
-import org.elasticsearch.cluster.block.ClusterBlockException;
-import org.elasticsearch.cluster.block.ClusterBlockLevel;
->>>>>>> 13c75c02
 import org.elasticsearch.cluster.service.ClusterService;
 import org.elasticsearch.common.util.concurrent.EsExecutors;
 import org.elasticsearch.core.UpdateForV10;
 import org.elasticsearch.ingest.IngestService;
 import org.elasticsearch.injection.guice.Inject;
-import org.elasticsearch.tasks.CancellableTask;
 import org.elasticsearch.tasks.Task;
 import org.elasticsearch.transport.TransportService;
 
-<<<<<<< HEAD
-public class GetPipelineTransportAction extends TransportMasterNodeReadProjectAction<GetPipelineRequest, GetPipelineResponse> {
-=======
-public class GetPipelineTransportAction extends TransportLocalClusterStateAction<GetPipelineRequest, GetPipelineResponse> {
->>>>>>> 13c75c02
+public class GetPipelineTransportAction extends TransportLocalProjectMetadataAction<GetPipelineRequest, GetPipelineResponse> {
 
     /**
      * NB prior to 9.0 this was a TransportMasterNodeReadAction so for BwC it must be registered with the TransportService until
@@ -47,31 +34,19 @@
     @UpdateForV10(owner = UpdateForV10.Owner.DATA_MANAGEMENT)
     @SuppressWarnings("this-escape")
     @Inject
-<<<<<<< HEAD
     public GetPipelineTransportAction(
-        ThreadPool threadPool,
         ClusterService clusterService,
         TransportService transportService,
         ActionFilters actionFilters,
-        ProjectResolver projectResolver,
-        IndexNameExpressionResolver indexNameExpressionResolver
+        ProjectResolver projectResolver
     ) {
-=======
-    public GetPipelineTransportAction(ClusterService clusterService, TransportService transportService, ActionFilters actionFilters) {
->>>>>>> 13c75c02
         super(
             GetPipelineAction.NAME,
             actionFilters,
-<<<<<<< HEAD
-            GetPipelineRequest::new,
-            projectResolver,
-            indexNameExpressionResolver,
-            GetPipelineResponse::new,
-=======
             transportService.getTaskManager(),
             clusterService,
->>>>>>> 13c75c02
-            EsExecutors.DIRECT_EXECUTOR_SERVICE
+            EsExecutors.DIRECT_EXECUTOR_SERVICE,
+            projectResolver
         );
 
         transportService.registerRequestHandler(
@@ -85,19 +60,13 @@
     }
 
     @Override
-<<<<<<< HEAD
-    protected void masterOperation(Task task, GetPipelineRequest request, ProjectState state, ActionListener<GetPipelineResponse> listener)
-        throws Exception {
-=======
     protected void localClusterStateOperation(
         Task task,
         GetPipelineRequest request,
-        ClusterState state,
+        ProjectState project,
         ActionListener<GetPipelineResponse> listener
     ) throws Exception {
-        ((CancellableTask) task).ensureNotCancelled();
->>>>>>> 13c75c02
-        listener.onResponse(new GetPipelineResponse(IngestService.getPipelines(state, request.getIds()), request.isSummary()));
+        listener.onResponse(new GetPipelineResponse(IngestService.getPipelines(project, request.getIds()), request.isSummary()));
     }
 
     @Override
