--- conflicted
+++ resolved
@@ -18,11 +18,7 @@
 import org.elasticsearch.cluster.block.ClusterBlockException;
 import org.elasticsearch.cluster.block.ClusterBlockLevel;
 import org.elasticsearch.cluster.metadata.IndexNameExpressionResolver;
-<<<<<<< HEAD
 import org.elasticsearch.cluster.project.ProjectResolver;
-import org.elasticsearch.cluster.routing.GroupShardsIterator;
-=======
->>>>>>> 0cf42f23
 import org.elasticsearch.cluster.routing.ShardIterator;
 import org.elasticsearch.cluster.routing.ShardRouting;
 import org.elasticsearch.cluster.service.ClusterService;
@@ -92,13 +88,8 @@
             throw new IllegalArgumentException("multiple indices: " + Arrays.toString(concreteIndices));
         }
 
-<<<<<<< HEAD
         ProjectState project = projectResolver.getProjectState(clusterState);
-        final GroupShardsIterator<ShardIterator> groups = clusterService.operationRouting()
-            .searchShards(project, concreteIndices, null, null);
-=======
-        final List<ShardIterator> groups = clusterService.operationRouting().searchShards(clusterState, concreteIndices, null, null);
->>>>>>> 0cf42f23
+        final List<ShardIterator> groups = clusterService.operationRouting().searchShards(project, concreteIndices, null, null);
         for (ShardIterator group : groups) {
             // fails fast if any non-active groups
             if (group.size() == 0) {
