--- conflicted
+++ resolved
@@ -124,16 +124,12 @@
         var sourceIndexName = request.getSourceIndex();
         var destIndexName = generateDestIndexName(sourceIndexName);
         TaskId taskId = new TaskId(clusterService.localNode().getId(), task.getId());
-<<<<<<< HEAD
         IndexMetadata sourceIndex = project.metadata().index(sourceIndexName);
-=======
-        IndexMetadata sourceIndex = clusterService.state().getMetadata().index(sourceIndexName);
         if (sourceIndex == null) {
             listener.onFailure(new ResourceNotFoundException("source index [{}] does not exist", sourceIndexName));
             return;
         }
 
->>>>>>> 7fd7d646
         Settings settingsBefore = sourceIndex.getSettings();
 
         var hasOldVersion = DeprecatedIndexPredicate.getReindexRequiredPredicate(project.metadata(), false);
