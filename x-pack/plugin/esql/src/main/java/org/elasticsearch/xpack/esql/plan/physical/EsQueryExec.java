--- conflicted
+++ resolved
@@ -26,17 +26,10 @@
 import java.util.List;
 import java.util.Map;
 import java.util.Objects;
-import java.util.stream.Stream;
 
 public class EsQueryExec extends LeafExec implements EstimatesRowSize {
-<<<<<<< HEAD
-    static final EsField DOC_ID_FIELD = new EsField("_doc", DataType.DOC_DATA_TYPE, Map.of(), false);
-    static final EsField TSID_FIELD = new EsField("_tsid", DataType.TSID_DATA_TYPE, Map.of(), true);
-    static final EsField TIMESTAMP_FIELD = new EsField("@timestamp", DataType.DATETIME, Map.of(), true);
+    public static final EsField DOC_ID_FIELD = new EsField("_doc", DataType.DOC_DATA_TYPE, Map.of(), false);
     public static final EsField SCORE_FIELD = new EsField("_score", DataType.FLOAT, Map.of(), false);
-=======
-    public static final EsField DOC_ID_FIELD = new EsField("_doc", DataType.DOC_DATA_TYPE, Map.of(), false);
->>>>>>> 2876e059
 
     private final EsIndex index;
     private final IndexMode indexMode;
@@ -61,13 +54,8 @@
         }
     }
 
-<<<<<<< HEAD
-    public EsQueryExec(Source source, EsIndex index, IndexMode indexMode, List<Attribute> attrs, QueryBuilder query) {
-        this(source, index, indexMode, sourceAttributes(source, indexMode, attrs), query, null, null, null);
-=======
     public EsQueryExec(Source source, EsIndex index, IndexMode indexMode, List<Attribute> attributes, QueryBuilder query) {
         this(source, index, indexMode, attributes, query, null, null, null);
->>>>>>> 2876e059
     }
 
     public EsQueryExec(
@@ -90,27 +78,10 @@
         this.estimatedRowSize = estimatedRowSize;
     }
 
-<<<<<<< HEAD
-    private static List<Attribute> sourceAttributes(Source source, IndexMode indexMode, List<Attribute> attrs) {
-        return switch (indexMode) {
-            case STANDARD, LOGS -> Stream.concat(
-                Stream.of(new FieldAttribute(source, DOC_ID_FIELD.getName(), DOC_ID_FIELD)),
-                attrs.stream().filter(a -> a.name().equals("_score"))
-            ).toList();
-            case TIME_SERIES -> List.of(
-                new FieldAttribute(source, DOC_ID_FIELD.getName(), DOC_ID_FIELD),
-                new FieldAttribute(source, TSID_FIELD.getName(), TSID_FIELD),
-                new FieldAttribute(source, TIMESTAMP_FIELD.getName(), TIMESTAMP_FIELD)
-            );
-        };
-    }
-
     static boolean hasScoreAttribute(List<Attribute> attrs) {
         return attrs.stream().anyMatch(a -> a.name().equals("_score"));
     }
 
-=======
->>>>>>> 2876e059
     public static boolean isSourceAttribute(Attribute attr) {
         return DOC_ID_FIELD.getName().equals(attr.name());
     }
